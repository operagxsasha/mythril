--- conflicted
+++ resolved
@@ -15,9 +15,8 @@
 from mythril.exceptions import CompilerError
 
 
-<<<<<<< HEAD
 log = logging.getLogger(__name__)
-=======
+
 lock = multiprocessing.Lock()
 
 
@@ -43,8 +42,6 @@
         if cls not in cls._instances:
             cls._instances[cls] = super(Singleton, cls).__call__(*args, **kwargs)
         return cls._instances[cls]
-
->>>>>>> 02dc6270
 
 try:
     # load if available but do not fail
@@ -230,14 +227,9 @@
                 solc_bytes = "0x" + line.split(":")[0]
                 solc_text = line.split(":")[1].strip()
                 self.solidity_sigs[solc_bytes].append(solc_text)
-
-<<<<<<< HEAD
-        log.debug("Signatures: found %d signatures after parsing" % len(sigs))
-=======
-        logging.debug(
+        log.debug(
             "Signatures: found %d signatures after parsing" % len(self.solidity_sigs)
         )
->>>>>>> 02dc6270
 
         # update DB with what we've found
         for byte_sig, text_sigs in self.solidity_sigs.items():
