#!/usr/bin/env python3
# -*- coding: utf-8 -*-
"""mythril.py: Bug hunting on the Ethereum blockchain

   http://www.github.com/ConsenSys/mythril
"""

import logging, coloredlogs
import json
import os
import sys
import argparse

# logging.basicConfig(level=logging.DEBUG)

from mythril.exceptions import CriticalError, AddressNotFoundError
from mythril.mythril import Mythril
from mythril.version import VERSION
import mythril.support.signatures as sigs


def exit_with_error(format_, message):
    if format_ == "text" or format_ == "markdown":
        print(message)
    else:
        result = {"success": False, "error": str(message), "issues": []}
        print(json.dumps(result))
    sys.exit()


def main():
<<<<<<< HEAD
    parser = argparse.ArgumentParser(description='Security analysis of Ethereum smart contracts')
    parser.add_argument("solidity_file", nargs='*')

    commands = parser.add_argument_group('commands')
    commands.add_argument('-g', '--graph', help='generate a control flow graph')
    commands.add_argument('-V', '--version', action='store_true',
                          help='print the Mythril version number and exit')
    commands.add_argument('-x', '--fire-lasers', action='store_true',
                          help='detect vulnerabilities, use with -c, -a or solidity file(s)')
    commands.add_argument('-t', '--truffle', action='store_true',
                          help='analyze a truffle project (run from project dir)')
    commands.add_argument('-d', '--disassemble', action='store_true', help='print disassembly')
    commands.add_argument('-j', '--statespace-json', help='dumps the statespace json', metavar='OUTPUT_FILE')

    inputs = parser.add_argument_group('input arguments')
    inputs.add_argument('-c', '--code', help='hex-encoded bytecode string ("6060604052...")', metavar='BYTECODE')
    inputs.add_argument('-f', '--codefile', help='file containing hex-encoded bytecode string',
            metavar='BYTECODEFILE', type=argparse.FileType('r'))
    inputs.add_argument('-a', '--address', help='pull contract from the blockchain', metavar='CONTRACT_ADDRESS')
    inputs.add_argument('-l', '--dynld', action='store_true', help='auto-load dependencies from the blockchain')
    inputs.add_argument('--bin-runtime', action='store_true', help='Only when -c or -f is used. Consider the input bytecode as binary runtime code, default being the contract creation bytecode.')

    outputs = parser.add_argument_group('output formats')
    outputs.add_argument('-o', '--outform', choices=['text', 'markdown', 'json', 'swc-standard'], default='text',
                         help='report output format', metavar='<text/markdown/json>')
    outputs.add_argument('--verbose-report', action='store_true', help='Include debugging information in report')

    database = parser.add_argument_group('local contracts database')
    database.add_argument('-s', '--search', help='search the contract database', metavar='EXPRESSION')
    database.add_argument('--leveldb-dir', help='specify leveldb directory for search or direct access operations', metavar='LEVELDB_PATH')

    utilities = parser.add_argument_group('utilities')
    utilities.add_argument('--hash', help='calculate function signature hash', metavar='SIGNATURE')
    utilities.add_argument('--storage', help='read state variables from storage index, use with -a',
                           metavar='INDEX,NUM_SLOTS,[array] / mapping,INDEX,[KEY1, KEY2...]')
    utilities.add_argument('--solv',
                           help='specify solidity compiler version. If not present, will try to install it (Experimental)',
                           metavar='SOLV')
    utilities.add_argument('--contract-hash-to-address', help='returns corresponding address for a contract address hash', metavar='SHA3_TO_LOOK_FOR')

    options = parser.add_argument_group('options')
    options.add_argument('-m', '--modules', help='Comma-separated list of security analysis modules', metavar='MODULES')
    options.add_argument('--max-depth', type=int, default=22, help='Maximum recursion depth for symbolic execution')

    options.add_argument('--strategy', choices=['dfs', 'bfs', 'naive-random', 'weighted-random'],
                         default='dfs', help='Symbolic execution strategy')
    options.add_argument('--max-transaction-count', type=int, default=3, help='Maximum number of transactions issued by laser')

    options.add_argument('--execution-timeout', type=int, default=600, help="The amount of seconds to spend on symbolic execution")
    options.add_argument('--create-timeout', type=int, default=10, help="The amount of seconds to spend on "
                                                                        "the initial contract creation")
    options.add_argument('--solc-args', help='Extra arguments for solc')
    options.add_argument('--phrack', action='store_true', help='Phrack-style call graph')
    options.add_argument('--enable-physics', action='store_true', help='enable graph physics simulation')
    options.add_argument('-v', type=int, help='log level (0-2)', metavar='LOG_LEVEL')
    options.add_argument('-q', '--query-signature', action='store_true', help='Lookup function signatures through www.4byte.directory')

    rpc = parser.add_argument_group('RPC options')
    rpc.add_argument('-i', action='store_true', help='Preset: Infura Node service (Mainnet)')
    rpc.add_argument('--rpc', help='custom RPC settings', metavar='HOST:PORT / ganache / infura-[network_name]')
    rpc.add_argument('--rpctls', type=bool, default=False, help='RPC connection over TLS')
=======
    parser = argparse.ArgumentParser(
        description="Security analysis of Ethereum smart contracts"
    )
    parser.add_argument("solidity_file", nargs="*")

    commands = parser.add_argument_group("commands")
    commands.add_argument("-g", "--graph", help="generate a control flow graph")
    commands.add_argument(
        "-V",
        "--version",
        action="store_true",
        help="print the Mythril version number and exit",
    )
    commands.add_argument(
        "-x",
        "--fire-lasers",
        action="store_true",
        help="detect vulnerabilities, use with -c, -a or solidity file(s)",
    )
    commands.add_argument(
        "-t",
        "--truffle",
        action="store_true",
        help="analyze a truffle project (run from project dir)",
    )
    commands.add_argument(
        "-d", "--disassemble", action="store_true", help="print disassembly"
    )
    commands.add_argument(
        "-j",
        "--statespace-json",
        help="dumps the statespace json",
        metavar="OUTPUT_FILE",
    )

    inputs = parser.add_argument_group("input arguments")
    inputs.add_argument(
        "-c",
        "--code",
        help='hex-encoded bytecode string ("6060604052...")',
        metavar="BYTECODE",
    )
    inputs.add_argument(
        "-f",
        "--codefile",
        help="file containing hex-encoded bytecode string",
        metavar="BYTECODEFILE",
        type=argparse.FileType("r"),
    )
    inputs.add_argument(
        "-a",
        "--address",
        help="pull contract from the blockchain",
        metavar="CONTRACT_ADDRESS",
    )
    inputs.add_argument(
        "-l",
        "--dynld",
        action="store_true",
        help="auto-load dependencies from the blockchain",
    )

    outputs = parser.add_argument_group("output formats")
    outputs.add_argument(
        "-o",
        "--outform",
        choices=["text", "markdown", "json"],
        default="text",
        help="report output format",
        metavar="<text/markdown/json>",
    )
    outputs.add_argument(
        "--verbose-report",
        action="store_true",
        help="Include debugging information in report",
    )

    database = parser.add_argument_group("local contracts database")
    database.add_argument(
        "-s", "--search", help="search the contract database", metavar="EXPRESSION"
    )
    database.add_argument(
        "--leveldb-dir",
        help="specify leveldb directory for search or direct access operations",
        metavar="LEVELDB_PATH",
    )

    utilities = parser.add_argument_group("utilities")
    utilities.add_argument(
        "--hash", help="calculate function signature hash", metavar="SIGNATURE"
    )
    utilities.add_argument(
        "--storage",
        help="read state variables from storage index, use with -a",
        metavar="INDEX,NUM_SLOTS,[array] / mapping,INDEX,[KEY1, KEY2...]",
    )
    utilities.add_argument(
        "--solv",
        help="specify solidity compiler version. If not present, will try to install it (Experimental)",
        metavar="SOLV",
    )
    utilities.add_argument(
        "--contract-hash-to-address",
        help="returns corresponding address for a contract address hash",
        metavar="SHA3_TO_LOOK_FOR",
    )

    options = parser.add_argument_group("options")
    options.add_argument(
        "-m",
        "--modules",
        help="Comma-separated list of security analysis modules",
        metavar="MODULES",
    )
    options.add_argument(
        "--max-depth",
        type=int,
        default=22,
        help="Maximum recursion depth for symbolic execution",
    )

    options.add_argument(
        "--strategy",
        choices=["dfs", "bfs", "naive-random", "weighted-random"],
        default="dfs",
        help="Symbolic execution strategy",
    )
    options.add_argument(
        "--max-transaction-count",
        type=int,
        default=1,
        help="Maximum number of transactions issued by laser",
    )

    options.add_argument(
        "--execution-timeout",
        type=int,
        default=600,
        help="The amount of seconds to spend on symbolic execution",
    )
    options.add_argument(
        "--create-timeout",
        type=int,
        default=10,
        help="The amount of seconds to spend on " "the initial contract creation",
    )
    options.add_argument("--solc-args", help="Extra arguments for solc")
    options.add_argument(
        "--phrack", action="store_true", help="Phrack-style call graph"
    )
    options.add_argument(
        "--enable-physics", action="store_true", help="enable graph physics simulation"
    )
    options.add_argument("-v", type=int, help="log level (0-2)", metavar="LOG_LEVEL")
    options.add_argument(
        "-q",
        "--query-signature",
        action="store_true",
        help="Lookup function signatures through www.4byte.directory",
    )

    rpc = parser.add_argument_group("RPC options")
    rpc.add_argument(
        "-i", action="store_true", help="Preset: Infura Node service (Mainnet)"
    )
    rpc.add_argument(
        "--rpc",
        help="custom RPC settings",
        metavar="HOST:PORT / ganache / infura-[network_name]",
    )
    rpc.add_argument(
        "--rpctls", type=bool, default=False, help="RPC connection over TLS"
    )
    parser.add_argument("--epic", action="store_true", help=argparse.SUPPRESS)
>>>>>>> d75bed3a

    # Get config values

    args = parser.parse_args()

    if args.epic:
        path = os.path.dirname(os.path.realpath(__file__))
        sys.argv.remove("--epic")
        os.system(" ".join(sys.argv) + " | python3 " + path + "/epic.py")
        sys.exit()

    if args.version:
        if args.outform == "json":
            print(json.dumps({"version_str": VERSION}))
        else:
            print("Mythril version {}".format(VERSION))
        sys.exit()

    # Parse cmdline args

    if not (
        args.search
        or args.hash
        or args.disassemble
        or args.graph
        or args.fire_lasers
        or args.storage
        or args.truffle
        or args.statespace_json
        or args.contract_hash_to_address
    ):
        parser.print_help()
        sys.exit()

    if args.v:
        if 0 <= args.v < 3:
            coloredlogs.install(
                fmt="%(name)s[%(process)d] %(levelname)s %(message)s",
                level=[logging.NOTSET, logging.INFO, logging.DEBUG][args.v],
            )
        else:
            exit_with_error(
                args.outform, "Invalid -v value, you can find valid values in usage"
            )

    if args.query_signature:
        if sigs.ethereum_input_decoder == None:
            exit_with_error(
                args.outform,
                "The --query-signature function requires the python package ethereum-input-decoder",
            )

    # -- commands --
    if args.hash:
        print(Mythril.hash_for_function_signature(args.hash))
        sys.exit()

    try:
        # the mythril object should be our main interface
        # infura = None, rpc = None, rpctls = None
        # solc_args = None, dynld = None, max_recursion_depth = 12):

        mythril = Mythril(
            solv=args.solv,
            dynld=args.dynld,
            solc_args=args.solc_args,
            enable_online_lookup=args.query_signature,
        )
        if args.dynld and not (args.rpc or args.i):
            mythril.set_api_from_config_path()

        if args.address:
            # Establish RPC connection if necessary
            if args.i:
                mythril.set_api_rpc_infura()
            elif args.rpc:
                mythril.set_api_rpc(rpc=args.rpc, rpctls=args.rpctls)
            elif not args.dynld:
                mythril.set_api_rpc_localhost()
        elif args.search or args.contract_hash_to_address:
            # Open LevelDB if necessary
            mythril.set_api_leveldb(
                mythril.leveldb_dir if not args.leveldb_dir else args.leveldb_dir
            )

        if args.search:
            # Database search ops
            mythril.search_db(args.search)
            sys.exit()

        if args.contract_hash_to_address:
            # search corresponding address
            try:
                mythril.contract_hash_to_address(args.contract_hash_to_address)
            except AddressNotFoundError:
                print("Address not found.")

            sys.exit()

        if args.truffle:
            try:
                # not really pythonic atm. needs refactoring
                mythril.analyze_truffle_project(args)
            except FileNotFoundError:
                print(
                    "Build directory not found. Make sure that you start the analysis from the project root, and that 'truffle compile' has executed successfully."
                )
            sys.exit()

        # Load / compile input contracts
        address = None

        if args.code:
            # Load from bytecode
            address, _ = mythril.load_from_bytecode(args.code, args.bin_runtime)
        elif args.codefile:
<<<<<<< HEAD
            bytecode = ''.join([l.strip() for l in args.codefile if len(l.strip()) > 0])
            address, _ = mythril.load_from_bytecode(bytecode, args.bin_runtime)
=======
            bytecode = "".join([l.strip() for l in args.codefile if len(l.strip()) > 0])
            address, _ = mythril.load_from_bytecode(bytecode)
>>>>>>> d75bed3a
        elif args.address:
            # Get bytecode from a contract address
            address, _ = mythril.load_from_address(args.address)
        elif args.solidity_file:
            # Compile Solidity source file(s)
            if args.graph and len(args.solidity_file) > 1:
                exit_with_error(
                    args.outform,
                    "Cannot generate call graphs from multiple input files. Please do it one at a time.",
                )
            address, _ = mythril.load_from_solidity(args.solidity_file)  # list of files
        else:
            exit_with_error(
                args.outform,
                "No input bytecode. Please provide EVM code via -c BYTECODE, -a ADDRESS, or -i SOLIDITY_FILES",
            )

        # Commands

        if args.storage:
            if not args.address:
                exit_with_error(
                    args.outform,
                    "To read storage, provide the address of a deployed contract with the -a option.",
                )

            storage = mythril.get_state_variable_from_storage(
                address=address,
                params=[a.strip() for a in args.storage.strip().split(",")],
            )
            print(storage)

        elif args.disassemble:
            easm_text = mythril.contracts[
                0
            ].get_easm()  # or mythril.disassemble(mythril.contracts[0])
            sys.stdout.write(easm_text)

        elif args.graph or args.fire_lasers:
            if not mythril.contracts:
                exit_with_error(
                    args.outform, "input files do not contain any valid contracts"
                )

            if args.graph:
                html = mythril.graph_html(
                    strategy=args.strategy,
                    contract=mythril.contracts[0],
                    address=address,
                    enable_physics=args.enable_physics,
                    phrackify=args.phrack,
                    max_depth=args.max_depth,
                    execution_timeout=args.execution_timeout,
                    create_timeout=args.create_timeout,
                )

                try:
                    with open(args.graph, "w") as f:
                        f.write(html)
                except Exception as e:
                    exit_with_error(args.outform, "Error saving graph: " + str(e))

            else:
                report = mythril.fire_lasers(
                    strategy=args.strategy,
                    address=address,
                    modules=[m.strip() for m in args.modules.strip().split(",")]
                    if args.modules
                    else [],
                    verbose_report=args.verbose_report,
                    max_depth=args.max_depth,
                    execution_timeout=args.execution_timeout,
                    create_timeout=args.create_timeout,
                    max_transaction_count=args.max_transaction_count,
                )
                outputs = {
                    "json": report.as_json(),
                    "text": report.as_text(),
                    "markdown": report.as_markdown(),
                }
                print(outputs[args.outform])

        elif args.statespace_json:

            if not mythril.contracts:
                exit_with_error(
                    args.outform, "input files do not contain any valid contracts"
                )

            statespace = mythril.dump_statespace(
                strategy=args.strategy,
                contract=mythril.contracts[0],
                address=address,
                max_depth=args.max_depth,
                execution_timeout=args.execution_timeout,
                create_timeout=args.create_timeout,
            )

            try:
                with open(args.statespace_json, "w") as f:
                    json.dump(statespace, f)
            except Exception as e:
                exit_with_error(args.outform, "Error saving json: " + str(e))

        else:
            parser.print_help()

    except CriticalError as ce:
        exit_with_error(args.outform, str(ce))


if __name__ == "__main__":
    main()<|MERGE_RESOLUTION|>--- conflicted
+++ resolved
@@ -29,69 +29,6 @@
 
 
 def main():
-<<<<<<< HEAD
-    parser = argparse.ArgumentParser(description='Security analysis of Ethereum smart contracts')
-    parser.add_argument("solidity_file", nargs='*')
-
-    commands = parser.add_argument_group('commands')
-    commands.add_argument('-g', '--graph', help='generate a control flow graph')
-    commands.add_argument('-V', '--version', action='store_true',
-                          help='print the Mythril version number and exit')
-    commands.add_argument('-x', '--fire-lasers', action='store_true',
-                          help='detect vulnerabilities, use with -c, -a or solidity file(s)')
-    commands.add_argument('-t', '--truffle', action='store_true',
-                          help='analyze a truffle project (run from project dir)')
-    commands.add_argument('-d', '--disassemble', action='store_true', help='print disassembly')
-    commands.add_argument('-j', '--statespace-json', help='dumps the statespace json', metavar='OUTPUT_FILE')
-
-    inputs = parser.add_argument_group('input arguments')
-    inputs.add_argument('-c', '--code', help='hex-encoded bytecode string ("6060604052...")', metavar='BYTECODE')
-    inputs.add_argument('-f', '--codefile', help='file containing hex-encoded bytecode string',
-            metavar='BYTECODEFILE', type=argparse.FileType('r'))
-    inputs.add_argument('-a', '--address', help='pull contract from the blockchain', metavar='CONTRACT_ADDRESS')
-    inputs.add_argument('-l', '--dynld', action='store_true', help='auto-load dependencies from the blockchain')
-    inputs.add_argument('--bin-runtime', action='store_true', help='Only when -c or -f is used. Consider the input bytecode as binary runtime code, default being the contract creation bytecode.')
-
-    outputs = parser.add_argument_group('output formats')
-    outputs.add_argument('-o', '--outform', choices=['text', 'markdown', 'json', 'swc-standard'], default='text',
-                         help='report output format', metavar='<text/markdown/json>')
-    outputs.add_argument('--verbose-report', action='store_true', help='Include debugging information in report')
-
-    database = parser.add_argument_group('local contracts database')
-    database.add_argument('-s', '--search', help='search the contract database', metavar='EXPRESSION')
-    database.add_argument('--leveldb-dir', help='specify leveldb directory for search or direct access operations', metavar='LEVELDB_PATH')
-
-    utilities = parser.add_argument_group('utilities')
-    utilities.add_argument('--hash', help='calculate function signature hash', metavar='SIGNATURE')
-    utilities.add_argument('--storage', help='read state variables from storage index, use with -a',
-                           metavar='INDEX,NUM_SLOTS,[array] / mapping,INDEX,[KEY1, KEY2...]')
-    utilities.add_argument('--solv',
-                           help='specify solidity compiler version. If not present, will try to install it (Experimental)',
-                           metavar='SOLV')
-    utilities.add_argument('--contract-hash-to-address', help='returns corresponding address for a contract address hash', metavar='SHA3_TO_LOOK_FOR')
-
-    options = parser.add_argument_group('options')
-    options.add_argument('-m', '--modules', help='Comma-separated list of security analysis modules', metavar='MODULES')
-    options.add_argument('--max-depth', type=int, default=22, help='Maximum recursion depth for symbolic execution')
-
-    options.add_argument('--strategy', choices=['dfs', 'bfs', 'naive-random', 'weighted-random'],
-                         default='dfs', help='Symbolic execution strategy')
-    options.add_argument('--max-transaction-count', type=int, default=3, help='Maximum number of transactions issued by laser')
-
-    options.add_argument('--execution-timeout', type=int, default=600, help="The amount of seconds to spend on symbolic execution")
-    options.add_argument('--create-timeout', type=int, default=10, help="The amount of seconds to spend on "
-                                                                        "the initial contract creation")
-    options.add_argument('--solc-args', help='Extra arguments for solc')
-    options.add_argument('--phrack', action='store_true', help='Phrack-style call graph')
-    options.add_argument('--enable-physics', action='store_true', help='enable graph physics simulation')
-    options.add_argument('-v', type=int, help='log level (0-2)', metavar='LOG_LEVEL')
-    options.add_argument('-q', '--query-signature', action='store_true', help='Lookup function signatures through www.4byte.directory')
-
-    rpc = parser.add_argument_group('RPC options')
-    rpc.add_argument('-i', action='store_true', help='Preset: Infura Node service (Mainnet)')
-    rpc.add_argument('--rpc', help='custom RPC settings', metavar='HOST:PORT / ganache / infura-[network_name]')
-    rpc.add_argument('--rpctls', type=bool, default=False, help='RPC connection over TLS')
-=======
     parser = argparse.ArgumentParser(
         description="Security analysis of Ethereum smart contracts"
     )
@@ -152,6 +89,11 @@
         "--dynld",
         action="store_true",
         help="auto-load dependencies from the blockchain",
+    )
+    inputs.add_argument(
+        "--bin-runtime",
+        action="store_true",
+        help="Only when -c or -f is used. Consider the input bytecode as binary runtime code, default being the contract creation bytecode."
     )
 
     outputs = parser.add_argument_group("output formats")
@@ -266,7 +208,6 @@
         "--rpctls", type=bool, default=False, help="RPC connection over TLS"
     )
     parser.add_argument("--epic", action="store_true", help=argparse.SUPPRESS)
->>>>>>> d75bed3a
 
     # Get config values
 
@@ -383,13 +324,8 @@
             # Load from bytecode
             address, _ = mythril.load_from_bytecode(args.code, args.bin_runtime)
         elif args.codefile:
-<<<<<<< HEAD
-            bytecode = ''.join([l.strip() for l in args.codefile if len(l.strip()) > 0])
+            bytecode = "".join([l.strip() for l in args.codefile if len(l.strip()) > 0])
             address, _ = mythril.load_from_bytecode(bytecode, args.bin_runtime)
-=======
-            bytecode = "".join([l.strip() for l in args.codefile if len(l.strip()) > 0])
-            address, _ = mythril.load_from_bytecode(bytecode)
->>>>>>> d75bed3a
         elif args.address:
             # Get bytecode from a contract address
             address, _ = mythril.load_from_address(args.address)
