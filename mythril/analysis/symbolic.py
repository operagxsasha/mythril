"""This module contains a wrapper around LASER for extended analysis
purposes."""

import copy

from mythril.analysis.security import get_detection_module_hooks, get_detection_modules
from mythril.laser.ethereum import svm
from mythril.laser.ethereum.plugins.plugin_factory import PluginFactory
from mythril.laser.ethereum.plugins.plugin_loader import LaserPluginLoader
from mythril.laser.ethereum.state.account import Account
from mythril.laser.ethereum.state.world_state import WorldState
from mythril.laser.ethereum.strategy.basic import (
    BreadthFirstSearchStrategy,
    DepthFirstSearchStrategy,
    ReturnRandomNaivelyStrategy,
    ReturnWeightedRandomStrategy,
    BasicSearchStrategy,
)

from mythril.laser.ethereum.transaction.symbolic import (
    ATTACKER_ADDRESS,
    CREATOR_ADDRESS,
)


from mythril.laser.ethereum.plugins.plugin_factory import PluginFactory
from mythril.laser.ethereum.plugins.plugin_loader import LaserPluginLoader

from mythril.laser.ethereum.strategy.extensions.bounded_loops import (
    BoundedLoopsStrategy,
)
from mythril.laser.smt import symbol_factory, BitVec
from typing import Union, List, Dict, Type
from mythril.solidity.soliditycontract import EVMContract, SolidityContract
from .ops import Call, SStore, VarType, get_variable


class SymExecWrapper:
    """Wrapper class for the LASER Symbolic virtual machine.

    Symbolically executes the code and does a bit of pre-analysis for
    convenience.
    """

    def __init__(
        self,
        contract,
        address: Union[int, str, BitVec],
        strategy,
        dynloader=None,
        max_depth=22,
        execution_timeout=None,
        loop_bound=4,
        create_timeout=None,
        transaction_count=2,
        modules=(),
        compulsory_statespace=True,
        enable_iprof=False,
        disable_dependency_pruning=False,
        run_analysis_modules=True,
    ):
        """

        :param contract:
        :param address:
        :param strategy:
        :param dynloader:
        :param max_depth:
        :param execution_timeout:
        :param create_timeout:
        :param transaction_count:
        :param modules:
        """
        if isinstance(address, str):
            address = symbol_factory.BitVecVal(int(address, 16), 256)
        if isinstance(address, int):
            address = symbol_factory.BitVecVal(address, 256)

        if strategy == "dfs":
            s_strategy = DepthFirstSearchStrategy  # type: Type[BasicSearchStrategy]
        elif strategy == "bfs":
            s_strategy = BreadthFirstSearchStrategy
        elif strategy == "naive-random":
            s_strategy = ReturnRandomNaivelyStrategy
        elif strategy == "weighted-random":
            s_strategy = ReturnWeightedRandomStrategy
        else:
            raise ValueError("Invalid strategy argument supplied")

        creator_account = Account(
            hex(CREATOR_ADDRESS), "", dynamic_loader=dynloader, contract_name=None
        )
        attacker_account = Account(
            hex(ATTACKER_ADDRESS), "", dynamic_loader=dynloader, contract_name=None
        )

        requires_statespace = (
            compulsory_statespace or len(get_detection_modules("post", modules)) > 0
        )
        if not contract.creation_code:
            self.accounts = {hex(ATTACKER_ADDRESS): attacker_account}
        else:
            self.accounts = {
                hex(CREATOR_ADDRESS): creator_account,
                hex(ATTACKER_ADDRESS): attacker_account,
            }

        self.laser = svm.LaserEVM(
            dynamic_loader=dynloader,
            max_depth=max_depth,
            execution_timeout=execution_timeout,
            strategy=s_strategy,
            create_timeout=create_timeout,
            transaction_count=transaction_count,
            requires_statespace=requires_statespace,
            enable_iprof=enable_iprof,
        )

        if loop_bound is not None:
            self.laser.extend_strategy(BoundedLoopsStrategy, loop_bound)

        plugin_loader = LaserPluginLoader(self.laser)
        plugin_loader.load(PluginFactory.build_mutation_pruner_plugin())
        plugin_loader.load(PluginFactory.build_instruction_coverage_plugin())

<<<<<<< HEAD
        if not disable_dependency_pruning:
            plugin_loader.load(PluginFactory.build_dependency_pruner_plugin())
=======
        world_state = WorldState()
        for account in self.accounts.values():
            world_state.put_account(account)
>>>>>>> 7f2d976a

        if run_analysis_modules:
            self.laser.register_hooks(
                hook_type="pre",
                hook_dict=get_detection_module_hooks(modules, hook_type="pre"),
            )
            self.laser.register_hooks(
                hook_type="post",
                hook_dict=get_detection_module_hooks(modules, hook_type="post"),
            )

        if isinstance(contract, SolidityContract):
            self.laser.sym_exec(
                creation_code=contract.creation_code,
                contract_name=contract.name,
                world_state=world_state,
            )
        elif isinstance(contract, EVMContract) and contract.creation_code:
            self.laser.sym_exec(
                creation_code=contract.creation_code,
                contract_name=contract.name,
                world_state=world_state,
            )
        else:
            account = Account(
                address,
                contract.disassembly,
                dynamic_loader=dynloader,
                contract_name=contract.name,
                concrete_storage=False,
            )
            world_state.put_account(account)
            self.laser.sym_exec(world_state=world_state, target_address=address.value)

        if not requires_statespace:
            return

        self.nodes = self.laser.nodes
        self.edges = self.laser.edges

        # Generate lists of interesting operations

        self.calls = []  # type: List[Call]
        self.sstors = {}  # type: Dict[int, Dict[str, List[SStore]]]

        for key in self.nodes:

            state_index = 0

            for state in self.nodes[key].states:

                instruction = state.get_current_instruction()

                op = instruction["opcode"]

                if op in ("CALL", "CALLCODE", "DELEGATECALL", "STATICCALL"):

                    stack = state.mstate.stack

                    if op in ("CALL", "CALLCODE"):
                        gas, to, value, meminstart, meminsz, memoutstart, memoutsz = (
                            get_variable(stack[-1]),
                            get_variable(stack[-2]),
                            get_variable(stack[-3]),
                            get_variable(stack[-4]),
                            get_variable(stack[-5]),
                            get_variable(stack[-6]),
                            get_variable(stack[-7]),
                        )

                        if to.type == VarType.CONCRETE and to.val < 5:
                            # ignore prebuilts
                            continue

                        if (
                            meminstart.type == VarType.CONCRETE
                            and meminsz.type == VarType.CONCRETE
                        ):
                            self.calls.append(
                                Call(
                                    self.nodes[key],
                                    state,
                                    state_index,
                                    op,
                                    to,
                                    gas,
                                    value,
                                    state.mstate.memory[
                                        meminstart.val : meminsz.val * 4
                                    ],
                                )
                            )
                        else:
                            self.calls.append(
                                Call(
                                    self.nodes[key],
                                    state,
                                    state_index,
                                    op,
                                    to,
                                    gas,
                                    value,
                                )
                            )
                    else:
                        gas, to, meminstart, meminsz, memoutstart, memoutsz = (
                            get_variable(stack[-1]),
                            get_variable(stack[-2]),
                            get_variable(stack[-3]),
                            get_variable(stack[-4]),
                            get_variable(stack[-5]),
                            get_variable(stack[-6]),
                        )

                        self.calls.append(
                            Call(self.nodes[key], state, state_index, op, to, gas)
                        )

                elif op == "SSTORE":
                    stack = copy.copy(state.mstate.stack)
                    address = state.environment.active_account.address.value

                    index, value = stack.pop(), stack.pop()

                    try:
                        self.sstors[address]
                    except KeyError:
                        self.sstors[address] = {}

                    try:
                        self.sstors[address][str(index)].append(
                            SStore(self.nodes[key], state, state_index, value)
                        )
                    except KeyError:
                        self.sstors[address][str(index)] = [
                            SStore(self.nodes[key], state, state_index, value)
                        ]

                state_index += 1

    def find_storage_write(self, address, index):
        """

        :param address:
        :param index:
        :return:
        """
        # Find an SSTOR not constrained by caller that writes to storage index "index"

        try:
            for s in self.sstors[address][index]:

                taint = True

                for constraint in s.node.constraints:
                    if "caller" in str(constraint):
                        taint = False
                        break

                if taint:
                    return s.node.function_name

            return None
        except KeyError:
            return None<|MERGE_RESOLUTION|>--- conflicted
+++ resolved
@@ -123,14 +123,12 @@
         plugin_loader.load(PluginFactory.build_mutation_pruner_plugin())
         plugin_loader.load(PluginFactory.build_instruction_coverage_plugin())
 
-<<<<<<< HEAD
         if not disable_dependency_pruning:
             plugin_loader.load(PluginFactory.build_dependency_pruner_plugin())
-=======
+            
         world_state = WorldState()
         for account in self.accounts.values():
             world_state.put_account(account)
->>>>>>> 7f2d976a
 
         if run_analysis_modules:
             self.laser.register_hooks(
