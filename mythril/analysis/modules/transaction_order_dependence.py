--- conflicted
+++ resolved
@@ -34,30 +34,11 @@
 
         issues = []
 
-<<<<<<< HEAD
         for call in statespace.calls:
             # Do analysis
             interesting_storages = list(self._get_influencing_storages(call))
             changing_sstores = list(
                 self._get_influencing_sstores(statespace, interesting_storages)
-=======
-        # Build issue if necessary
-        if len(changing_sstores) > 0:
-            node = call.node
-            instruction = call.state.get_current_instruction()
-            issue = Issue(
-                contract=node.contract_name,
-                function_name=node.function_name,
-                address=instruction["address"],
-                title="Transaction order dependence",
-                bytecode=call.state.environment.code.bytecode,
-                swc_id=TX_ORDER_DEPENDENCE,
-                _type="Warning",
-                gas_used=(
-                    call.state.mstate.min_gas_used,
-                    call.state.mstate.max_gas_used,
-                ),
->>>>>>> 7de54686
             )
 
             # Build issue if necessary
@@ -72,6 +53,10 @@
                     bytecode=call.state.environment.code.bytecode,
                     swc_id=TX_ORDER_DEPENDENCE,
                     _type="Warning",
+                    gas_used=(
+                        call.state.mstate.min_gas_used,
+                        call.state.mstate.max_gas_used,
+                    ),
                 )
 
                 issue.description = (
