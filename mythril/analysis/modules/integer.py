--- conflicted
+++ resolved
@@ -79,13 +79,12 @@
         if instruction["opcode"] == "ADD":
             operator = "add"
             expr = op0 + op1
-            # constraint = Not(BVAddNoOverflow(op0, op1, signed=False))
+            constraint = Not(BVAddNoOverflow(op0, op1, signed=False))
         else:
             operator = "multiply"
             expr = op1 * op0
-            # constraint = Not(BVMulNoOverflow(op0, op1, signed=False))
-
-        constraint = Or(And(ULT(expr, op0), op1 != 0), And(ULT(expr, op1), op0 != 0))
+            constraint = Not(BVMulNoOverflow(op0, op1, signed=False))
+
         # Check satisfiable
         model = self._try_constraints(node.constraints, [constraint])
 
@@ -102,41 +101,21 @@
             bytecode=state.environment.code.bytecode,
             title="Integer Overflow",
             _type="Warning",
+            gas_used=(state.mstate.min_gas_used, state.mstate.max_gas_used),
         )
 
         issue.description = "This binary {} operation can result in integer overflow.\n".format(
             operator
         )
-        issue.debug = "Transaction Sequence: " + str(
-            solver.get_transaction_sequence(state, node.constraints)
-        )
+        try:
+            issue.debug = "Transaction Sequence: " + str(
+                solver.get_transaction_sequence(state, node.constraints)
+            )
+        except UnsatError:
+            return issues
+
         issues.append(issue)
 
-<<<<<<< HEAD
-=======
-    # Change ints to BitVec
-    if type(op0) is int:
-        op0 = BitVecVal(op0, 256)
-    if type(op1) is int:
-        op1 = BitVecVal(op1, 256)
-
-    # Formulate expression
-    # FIXME: handle exponentiation
-    if instruction["opcode"] == "ADD":
-        operator = "add"
-        expr = op0 + op1
-        constraint = Not(BVAddNoOverflow(op0, op1, signed=False))
-    else:
-        operator = "multiply"
-        expr = op1 * op0
-        constraint = Not(BVMulNoOverflow(op0, op1, signed=False))
-
-    # Check satisfiable
-    model = _try_constraints(node.constraints, [constraint])
-
-    if model is None:
-        logging.debug("[INTEGER_OVERFLOW] no model found")
->>>>>>> 7de54686
         return issues
 
     def _verify_integer_overflow(
@@ -153,7 +132,6 @@
             index=node.states.index(state),
         )
 
-<<<<<<< HEAD
         # Stop if it isn't
         if len(interesting_usages) == 0:
             return False
@@ -238,6 +216,7 @@
                         bytecode=state.environment.code.bytecode,
                         title="Integer Underflow",
                         _type="Warning",
+                        gas_used=(state.mstate.min_gas_used, state.mstate.max_gas_used),
                     )
 
                     issue.description = (
@@ -252,74 +231,6 @@
                 except UnsatError:
                     logging.debug("[INTEGER_UNDERFLOW] no model found")
         return issues
-=======
-    # Build issue
-    issue = Issue(
-        contract=node.contract_name,
-        function_name=node.function_name,
-        address=instruction["address"],
-        swc_id=INTEGER_OVERFLOW_AND_UNDERFLOW,
-        bytecode=state.environment.code.bytecode,
-        title="Integer Overflow",
-        _type="Warning",
-        gas_used=(state.mstate.min_gas_used, state.mstate.max_gas_used),
-    )
-
-    issue.description = "This binary {} operation can result in integer overflow.\n".format(
-        operator
-    )
-    try:
-        issue.debug = "Transaction Sequence: " + str(
-            solver.get_transaction_sequence(state, node.constraints)
-        )
-    except UnsatError:
-        return issues
-
-    issues.append(issue)
-
-    return issues
-
-
-def _verify_integer_overflow(
-    statespace, node, expr, state, model, constraint, op0, op1
-):
-    """ Verifies existence of integer overflow """
-    # If we get to this point then there has been an integer overflow
-    # Find out if the overflowed value is actually used
-    interesting_usages = _search_children(
-        statespace, node, expr, constraint=[constraint], index=node.states.index(state)
-    )
-
-    # Stop if it isn't
-    if len(interesting_usages) == 0:
-        return False
-
-    return _try_constraints(node.constraints, [Not(constraint)]) is not None
-
-
-def _try_constraints(constraints, new_constraints):
-    """
-    Tries new constraints
-    :return Model if satisfiable otherwise None
-    """
-    try:
-        model = solver.get_model(constraints + new_constraints)
-        return model
-    except UnsatError:
-        return None
-
-
-def _check_integer_underflow(statespace, state, node):
-    """
-    Checks for integer underflow
-    :param state: state from node to examine
-    :param node: node to examine
-    :return: found issue
-    """
-    issues = []
-    instruction = state.get_current_instruction()
-    if instruction["opcode"] == "SUB":
->>>>>>> 7de54686
 
     def _check_usage(self, state, taint_result):
         """Delegates checks to _check_{instruction_name}()"""
@@ -412,34 +323,7 @@
                 max_depth=max_depth,
             )
 
-<<<<<<< HEAD
         return results
-=======
-            try:
-
-                model = solver.get_model(constraints)
-
-                # If we get to this point then there has been an integer overflow
-                # Find out if the overflowed value is actually used
-                interesting_usages = _search_children(
-                    statespace, node, (op0 - op1), index=node.states.index(state)
-                )
-
-                # Stop if it isn't
-                if len(interesting_usages) == 0:
-                    return issues
-
-                issue = Issue(
-                    contract=node.contract_name,
-                    function_name=node.function_name,
-                    address=instruction["address"],
-                    swc_id=INTEGER_OVERFLOW_AND_UNDERFLOW,
-                    bytecode=state.environment.code.bytecode,
-                    title="Integer Underflow",
-                    _type="Warning",
-                    gas_used=(state.mstate.min_gas_used, state.mstate.max_gas_used),
-                )
->>>>>>> 7de54686
 
 
 detector = IntegerOverflowUnderflowModule()