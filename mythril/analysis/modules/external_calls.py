"""This module contains the detection code for potentially insecure low-level
calls."""

from mythril.analysis import solver
from mythril.analysis.swc_data import REENTRANCY
from mythril.analysis.modules.base import DetectionModule
from mythril.analysis.report import Issue
from mythril.analysis.call_helpers import get_call_from_state
from mythril.laser.smt import UGT, symbol_factory
from mythril.laser.ethereum.state.global_state import GlobalState
from mythril.exceptions import UnsatError
from copy import copy
import logging
import json

log = logging.getLogger(__name__)

DESCRIPTION = """

Search for low level calls (e.g. call.value()) that forward all gas to the callee.
Report a warning if the callee address can be set by the sender, otherwise create 
an informational issue.

"""


def _analyze_state(state):
    """

    :param state:
    :return:
    """
    gas = state.mstate.stack[-1]
    to = state.mstate.stack[-2]
    issues = []
    address = state.get_current_instruction()["address"]
    call = get_call_from_state(state)

    if call is None:
        return []

    try:
<<<<<<< HEAD
        constraints = copy(node.constraints)
=======
        constraints = copy(state.mstate.constraints)
>>>>>>> e861c35b
        transaction_sequence = solver.get_transaction_sequence(
            state, constraints + [UGT(gas, symbol_factory.BitVecVal(2300, 256))]
        )

        # Check whether we can also set the callee address

        try:
            constraints += [to == 0xDEADBEEFDEADBEEFDEADBEEFDEADBEEFDEADBEEF]
            transaction_sequence = solver.get_transaction_sequence(state, constraints)

            debug = json.dumps(transaction_sequence, indent=4)
            description_head = "A call to a user-supplied address is executed."
            description_tail = (
                "The callee address of an external message call can be set by "
                "the caller. Note that the callee can contain arbitrary code and may re-enter any function "
                "in this contract. Review the business logic carefully to prevent averse effects on the "
                "contract state."
            )

            issue = Issue(
                contract=state.environment.active_account.contract_name,
                function_name=state.environment.active_function_name,
                address=address,
                swc_id=REENTRANCY,
                title="External Call To User-Supplied Address",
                bytecode=state.environment.code.bytecode,
                severity="Medium",
                description_head=description_head,
                description_tail=description_tail,
                debug=debug,
                gas_used=(state.mstate.min_gas_used, state.mstate.max_gas_used),
            )

        except UnsatError:

            log.debug(
                "[EXTERNAL_CALLS] Callee address cannot be modified. Reporting informational issue."
            )

            debug = json.dumps(transaction_sequence, indent=4)
            description_head = "The contract executes an external message call."
            description_tail = (
                "An external function call to a fixed contract address is executed. Make sure "
                "that the callee contract has been reviewed carefully."
            )

            issue = Issue(
                contract=state.environment.active_account.contract_name,
                function_name=state.environment.active_function_name,
                address=address,
                swc_id=REENTRANCY,
                title="External Call To Fixed Address",
                bytecode=state.environment.code.bytecode,
                severity="Low",
                description_head=description_head,
                description_tail=description_tail,
                debug=debug,
                gas_used=(state.mstate.min_gas_used, state.mstate.max_gas_used),
            )

    except UnsatError:
        log.debug("[EXTERNAL_CALLS] No model found.")
        return []
    issues.append(issue)
    return issues


class ExternalCalls(DetectionModule):
    """This module searches for low level calls (e.g. call.value()) that
    forward all gas to the callee."""

    def __init__(self):
        """"""
        super().__init__(
            name="External calls",
            swc_id=REENTRANCY,
            description=DESCRIPTION,
            entrypoint="callback",
            pre_hooks=["CALL"],
        )

    def execute(self, state: GlobalState):
        """

        :param state:
        :return:
        """
        self._issues.extend(_analyze_state(state))
        return self.issues


detector = ExternalCalls()<|MERGE_RESOLUTION|>--- conflicted
+++ resolved
@@ -40,11 +40,8 @@
         return []
 
     try:
-<<<<<<< HEAD
-        constraints = copy(node.constraints)
-=======
         constraints = copy(state.mstate.constraints)
->>>>>>> e861c35b
+
         transaction_sequence = solver.get_transaction_sequence(
             state, constraints + [UGT(gas, symbol_factory.BitVecVal(2300, 256))]
         )
