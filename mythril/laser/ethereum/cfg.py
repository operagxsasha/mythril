--- conflicted
+++ resolved
@@ -25,17 +25,7 @@
 
 
 class Node:
-<<<<<<< HEAD
     """The representation of a call graph node."""
-
-    def __init__(self, contract_name: str, start_addr=0, constraints=None):
-        """
-
-        :param contract_name:
-        :param start_addr:
-        :param constraints:
-        """
-=======
     def __init__(
         self,
         contract_name: str,
@@ -43,7 +33,12 @@
         constraints=None,
         function_name="unknown",
     ):
->>>>>>> 1a7d8c67
+        """
+
+        :param contract_name:
+        :param start_addr:
+        :param constraints:
+        """
         constraints = constraints if constraints else []
         self.contract_name = contract_name
         self.start_addr = start_addr
