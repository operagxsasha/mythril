--- conflicted
+++ resolved
@@ -15,20 +15,10 @@
 
 
 def sha3(seed: str) -> bytes:
-    """
-
-    :param seed:
-    :return:
-    """
     return _sha3.keccak_256(bytes(seed)).digest()
 
 
 def safe_decode(hex_encoded_string: str) -> bytes:
-    """
-
-    :param hex_encoded_string:
-    :return:
-    """
     if hex_encoded_string.startswith("0x"):
         return bytes.fromhex(hex_encoded_string[2:])
     else:
@@ -36,23 +26,12 @@
 
 
 def to_signed(i: int) -> int:
-    """
-
-    :param i:
-    :return:
-    """
     return i if i < TT255 else i - TT256
 
 
 def get_instruction_index(
     instruction_list: List[Dict], address: int
 ) -> Union[int, None]:
-    """
-
-    :param instruction_list:
-    :param address:
-    :return:
-    """
     index = 0
     for instr in instruction_list:
         if instr["address"] == address:
@@ -62,28 +41,13 @@
 
 
 def get_trace_line(instr: Dict, state: "MachineState") -> str:
-    """
-
-    :param instr:
-    :param state:
-    :return:
-    """
     stack = str(state.stack[::-1])
     # stack = re.sub("(\d+)",   lambda m: hex(int(m.group(1))), stack)
     stack = re.sub("\n", "", stack)
     return str(instr["address"]) + " " + instr["opcode"] + "\tSTACK: " + stack
 
 
-<<<<<<< HEAD
-def pop_bitvec(state: "MachineState") -> BitVecVal:
-    """
-
-    :param state:
-    :return:
-    """
-=======
 def pop_bitvec(state: "MachineState") -> BitVec:
->>>>>>> ea876a8e
     # pop one element from stack, converting boolean expressions and
     # concrete Python variables to BitVecVal
 
@@ -104,16 +68,7 @@
         return simplify(item)
 
 
-<<<<<<< HEAD
-def get_concrete_int(item: Union[int, ExprRef]) -> int:
-    """
-
-    :param item:
-    :return:
-    """
-=======
 def get_concrete_int(item: Union[int, Expression]) -> int:
->>>>>>> ea876a8e
     if isinstance(item, int):
         return item
     elif isinstance(item, BitVec):
@@ -128,12 +83,6 @@
 
 
 def concrete_int_from_bytes(concrete_bytes: bytes, start_index: int) -> int:
-    """
-
-    :param concrete_bytes:
-    :param start_index:
-    :return:
-    """
     concrete_bytes = [
         byte.value if isinstance(byte, BitVec) and not byte.symbolic else byte
         for byte in concrete_bytes
@@ -144,11 +93,6 @@
 
 
 def concrete_int_to_bytes(val):
-    """
-
-    :param val:
-    :return:
-    """
     # logging.debug("concrete_int_to_bytes " + str(val))
     if type(val) == int:
         return val.to_bytes(32, byteorder="big")
@@ -156,11 +100,6 @@
 
 
 def bytearray_to_int(arr):
-    """
-
-    :param arr:
-    :return:
-    """
     o = 0
     for a in arr:
         o = (o << 8) + a
