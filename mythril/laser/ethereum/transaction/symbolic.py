--- conflicted
+++ resolved
@@ -1,27 +1,23 @@
-<<<<<<< HEAD
-from logging import debug
-=======
-from z3 import BitVec, BitVecVal
 import logging
->>>>>>> 04ebf3f7
 
 
 from mythril.laser.smt import symbol_factory
 from mythril.disassembler.disassembly import Disassembly
 from mythril.laser.ethereum.cfg import Node, Edge, JumpType
+from mythril.laser.ethereum.state.calldata import (
+    CalldataType,
+    BaseCalldata,
+    SymbolicCalldata,
+)
 from mythril.laser.ethereum.state.account import Account
-from mythril.laser.ethereum.state.calldata import CalldataType, SymbolicCalldata
 from mythril.laser.ethereum.transaction.transaction_models import (
     MessageCallTransaction,
     ContractCreationTransaction,
     get_next_transaction_id,
 )
 
-<<<<<<< HEAD
-=======
 log = logging.getLogger(__name__)
 
->>>>>>> 04ebf3f7
 CREATOR_ADDRESS = 0xAFFEAFFEAFFEAFFEAFFEAFFEAFFEAFFEAFFEAFFE
 ATTACKER_ADDRESS = 0xDEADBEEFDEADBEEFDEADBEEFDEADBEEFDEADBEEF
 
