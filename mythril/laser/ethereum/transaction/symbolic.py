--- conflicted
+++ resolved
@@ -3,20 +3,12 @@
 
 from mythril.disassembler.disassembly import Disassembly
 from mythril.laser.ethereum.cfg import Node, Edge, JumpType
-<<<<<<< HEAD
 from mythril.laser.ethereum.state import CalldataType, Account, Calldata
-=======
-from mythril.laser.ethereum.state import CalldataType, Calldata
->>>>>>> e3eb5204
 from mythril.laser.ethereum.transaction.transaction_models import (
     MessageCallTransaction,
     ContractCreationTransaction,
     get_next_transaction_id,
 )
-<<<<<<< HEAD
-=======
-
->>>>>>> e3eb5204
 
 
 def execute_message_call(laser_evm, callee_address: str) -> None:
@@ -49,11 +41,7 @@
 
 def execute_contract_creation(
     laser_evm, contract_initialization_code, contract_name=None
-<<<<<<< HEAD
 ) -> Account:
-=======
-):
->>>>>>> e3eb5204
     """ Executes a contract creation transaction from all open states"""
     # TODO: Resolve circular import between .transaction and ..svm to import LaserEVM here
     open_states = laser_evm.open_states[:]
