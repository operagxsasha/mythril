--- conflicted
+++ resolved
@@ -934,11 +934,6 @@
         environment = global_state.environment
         disassembly = environment.code
         if isinstance(global_state.current_transaction, ContractCreationTransaction):
-<<<<<<< HEAD
-            # Hacky way to ensure constructor arguments work - Max size is 5000
-            # FIXME: Perhaps add some constraint here to ensure that concretization works correctly
-            no_of_bytes = len(disassembly.bytecode) // 2 + 5000
-=======
             # Hacky way to ensure constructor arguments work - Pick some reasonably large size.
             no_of_bytes = (
                 len(disassembly.bytecode) // 2 + 0x200
@@ -946,7 +941,6 @@
             global_state.mstate.constraints.append(
                 global_state.environment.calldata.size == no_of_bytes
             )
->>>>>>> 57e49571
         else:
             no_of_bytes = len(disassembly.bytecode) // 2
         state.stack.append(no_of_bytes)
@@ -1083,15 +1077,11 @@
             isinstance(global_state.current_transaction, ContractCreationTransaction)
             and code_offset >= len(global_state.environment.code.bytecode) // 2
         ):
-<<<<<<< HEAD
-            offset = code_offset - len(global_state.environment.code.bytecode) // 2
-=======
             # Treat creation code after the expected disassembly as calldata.
             # This is a slightly hacky way to ensure that symbolic constructor
             # arguments work correctly.
             offset = code_offset - len(global_state.environment.code.bytecode) // 2
             log.warning("Doing hacky thing offset: {} size: {}".format(offset, size))
->>>>>>> 57e49571
             return self._calldata_copy_helper(
                 global_state, global_state.mstate, memory_offset, offset, size
             )
@@ -1656,7 +1646,6 @@
         # Not supported
         return [global_state]
 
-<<<<<<< HEAD
     @staticmethod
     def _create_transaction_helper(
         global_state, call_value, mem_offset, mem_size, op_code, create2_salt=None
@@ -1666,18 +1655,11 @@
         environment = global_state.environment
         world_state = global_state.world_state
 
-        try:
-            call_data = get_call_data(
-                global_state,
-                util.get_concrete_int(mem_offset),
-                util.get_concrete_int(mem_offset + mem_size),
-            )
-
-        except TypeError:
-            # can be reached?
-            log.debug("Create with symbolic length or offset. Not supported")
-            mstate.stack.append(0, 256)
-            return [global_state]
+        call_data = get_call_data(
+            global_state,
+            mem_offset,
+            mem_offset + mem_size,
+        )
 
         call_data = call_data.concrete(None)
 
@@ -1705,7 +1687,7 @@
             addr = hex(caller.value)[2:]
             addr = "0" * (40 - len(addr)) + addr
 
-            Instruction._sha3_gas_helper(global_state, len(code_str[:2] // 2))
+            Instruction._sha3_gas_helper(global_state, len(code_str[2:] // 2))
 
             contract_address = int(
                 get_code_hash("0xff" + addr + salt + get_code_hash(code_str)[2:])[26:],
@@ -1725,17 +1707,13 @@
         )
         raise TransactionStartSignal(transaction, op_code)
 
-    @StateTransition()
-=======
     @StateTransition(is_state_mutation_instruction=True)
->>>>>>> 57e49571
     def create_(self, global_state: GlobalState) -> List[GlobalState]:
         """
 
         :param global_state:
         :return:
         """
-<<<<<<< HEAD
 
         call_value, mem_offset, mem_size = global_state.mstate.pop(3)
 
@@ -1747,14 +1725,6 @@
     def create_post(self, global_state: GlobalState) -> List[GlobalState]:
         addr, call_value, mem_offset, mem_size = global_state.mstate.pop(4)
         global_state.mstate.stack.append(addr)
-=======
-        # TODO: implement me
-
-        state = global_state.mstate
-        state.stack.pop(), state.stack.pop(), state.stack.pop()
-        # Not supported
-        state.stack.append(0)
->>>>>>> 57e49571
         return [global_state]
 
     @StateTransition(is_state_mutation_instruction=True)
