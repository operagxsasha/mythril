import binascii
import logging
from copy import copy, deepcopy

from ethereum import utils
from z3 import Extract, UDiv, simplify, Concat, ULT, UGT, BitVecNumRef, Not, \
    is_false, is_expr, ExprRef, URem, SRem, BitVec, Solver, is_true, BitVecVal, If, BoolRef, Or

import mythril.laser.ethereum.util as helper
from mythril.laser.ethereum import util
from mythril.laser.ethereum.call import get_call_parameters
from mythril.laser.ethereum.state import GlobalState, CalldataType
import mythril.laser.ethereum.natives as natives
<<<<<<< HEAD
from mythril.laser.ethereum.transaction import MessageCallTransaction, TransactionStartSignal, \
    ContractCreationTransaction
from mythril.laser.ethereum.exceptions import VmException, StackUnderflowException
=======
from mythril.laser.ethereum.transaction import MessageCallTransaction, TransactionStartSignal, ContractCreationTransaction
from mythril.laser.ethereum.keccak import KeccakFunctionManager

>>>>>>> e982d102

TT256 = 2 ** 256
TT256M1 = 2 ** 256 - 1

keccak_function_manager = KeccakFunctionManager()


def instruction(func):
    """ Wrapper that handles copy and original return """

    def wrapper(self, global_state):
        global_state_copy = copy(global_state)
        new_global_states = func(self, global_state_copy)
        for state in new_global_states:
            state.mstate.pc += 1
        return new_global_states
    return wrapper


class Instruction:
    """
    Instruction class is used to mutate a state according to the current instruction
    """

    def __init__(self, op_code, dynamic_loader):
        self.dynamic_loader = dynamic_loader
        self.op_code = op_code

    def evaluate(self, global_state, post=False):
        """ Performs the mutation for this instruction """
        # Generalize some ops
        logging.debug("Evaluating {}".format(self.op_code))
        op = self.op_code.lower()
        if self.op_code.startswith("PUSH"):
            op = "push"
        elif self.op_code.startswith("DUP"):
            op = "dup"
        elif self.op_code.startswith("SWAP"):
            op = "swap"
        elif self.op_code.startswith("LOG"):
            op = "log"

        instruction_mutator = getattr(self, op + '_', None) if not post else getattr(self, op + '_' + 'post', None)

        if instruction_mutator is None:
            raise NotImplementedError

        return instruction_mutator(global_state)

    @instruction
    def jumpdest_(self, global_state):
        return [global_state]

    @instruction
    def push_(self, global_state):
        push_instruction = global_state.get_current_instruction()
        push_value = push_instruction['argument'][2:]

        try:
            length_of_value = 2*int(push_instruction['opcode'][4:])
        except ValueError:
            raise VmException('Invalid Push instruction')

        push_value += "0" * max(length_of_value - len(push_value), 0)
        global_state.mstate.stack.append(BitVecVal(int(push_value, 16), 256))
        return [global_state]

    @instruction
    def dup_(self, global_state):
        value = int(global_state.get_current_instruction()['opcode'][3:], 10)
        try:
            global_state.mstate.stack.append(global_state.mstate.stack[-value])
        except IndexError:
            raise VmException('Trying to duplicate out of bounds stack elements')
        return [global_state]

    @instruction
    def swap_(self, global_state):
        depth = int(self.op_code[4:])
        try:
            stack = global_state.mstate.stack
            stack[-depth - 1], stack[-1] = stack[-1], stack[-depth - 1]
        except IndexError:
            raise StackUnderflowException
        return [global_state]

    @instruction
    def pop_(self, global_state):
        try:
            global_state.mstate.stack.pop()
        except IndexError:
            raise StackUnderflowException
        return [global_state]

    @instruction
    def and_(self, global_state):
        try:
            stack = global_state.mstate.stack
            op1, op2 = stack.pop(), stack.pop()
            if type(op1) == BoolRef:
                op1 = If(op1, BitVecVal(1, 256), BitVecVal(0, 256))
            if type(op2) == BoolRef:
                op2 = If(op2, BitVecVal(1, 256), BitVecVal(0, 256))

            stack.append(op1 & op2)
        except IndexError:
            raise StackUnderflowException
        return [global_state]

    @instruction
    def or_(self, global_state):
        stack = global_state.mstate.stack
        try:
            op1, op2 = stack.pop(), stack.pop()

            if type(op1) == BoolRef:
                op1 = If(op1, BitVecVal(1, 256), BitVecVal(0, 256))

            if type(op2) == BoolRef:
                op2 = If(op2, BitVecVal(1, 256), BitVecVal(0, 256))

            stack.append(op1 | op2)
        except IndexError:  # Stack underflow
            raise StackUnderflowException
        return [global_state]

    @instruction
    def xor_(self, global_state):
        mstate = global_state.mstate
        mstate.stack.append(mstate.stack.pop() ^ mstate.stack.pop())
        return [global_state]

    @instruction
    def not_(self, global_state: GlobalState):
        mstate = global_state.mstate
        mstate.stack.append(TT256M1 - mstate.stack.pop())
        return [global_state]

    @instruction
    def byte_(self, global_state):
        mstate = global_state.mstate
        op0, op1 = mstate.stack.pop(), mstate.stack.pop()
        if not isinstance(op1, ExprRef):
            op1 = BitVecVal(op1, 256)
        try:
            index = util.get_concrete_int(op0)
            offset = (31 - index) * 8
            if offset >= 0:
                result = simplify(Concat(BitVecVal(0, 248), Extract(offset + 7, offset, op1)))
            else:
                result = 0
        except AttributeError:
            logging.debug("BYTE: Unsupported symbolic byte offset")
            result = global_state.new_bitvec(str(simplify(op1)) + "[" + str(simplify(op0)) + "]", 256)

        mstate.stack.append(result)
        return [global_state]

    # Arithmetic
    @instruction
    def add_(self, global_state):
        global_state.mstate.stack.append(
            (helper.pop_bitvec(global_state.mstate) + helper.pop_bitvec(global_state.mstate)))
        return [global_state]

    @instruction
    def sub_(self, global_state):
        global_state.mstate.stack.append(
            (helper.pop_bitvec(global_state.mstate) - helper.pop_bitvec(global_state.mstate)))
        return [global_state]

    @instruction
    def mul_(self, global_state):
        global_state.mstate.stack.append(
            (helper.pop_bitvec(global_state.mstate) * helper.pop_bitvec(global_state.mstate)))
        return [global_state]

    @instruction
    def div_(self, global_state):
        op0, op1 = util.pop_bitvec(global_state.mstate), util.pop_bitvec(global_state.mstate)
        if op1 == 0:
            global_state.mstate.stack.append(BitVecVal(0, 256))
        else:
            global_state.mstate.stack.append(UDiv(op0, op1))
        return [global_state]

    @instruction
    def sdiv_(self, global_state):
        s0, s1 = util.pop_bitvec(global_state.mstate), util.pop_bitvec(global_state.mstate)
        if s1 == 0:
            global_state.mstate.stack.append(BitVecVal(0, 256))
        else:
            global_state.mstate.stack.append(s0 / s1)
        return [global_state]

    @instruction
    def mod_(self, global_state):
        s0, s1 = util.pop_bitvec(global_state.mstate), util.pop_bitvec(global_state.mstate)
        global_state.mstate.stack.append(0 if s1 == 0 else URem(s0, s1))
        return [global_state]

    @instruction
    def smod_(self, global_state):
        s0, s1 = util.pop_bitvec(global_state.mstate), util.pop_bitvec(global_state.mstate)
        global_state.mstate.stack.append(0 if s1 == 0 else SRem(s0, s1))
        return [global_state]

    @instruction
    def addmod_(self, global_state):
        s0, s1, s2 = util.pop_bitvec(global_state.mstate), util.pop_bitvec(global_state.mstate), util.pop_bitvec(
            global_state.mstate)
        global_state.mstate.stack.append(URem(URem(s0, s2) + URem(s1, s2), s2))
        return [global_state]

    @instruction
    def mulmod_(self, global_state):
        s0, s1, s2 = util.pop_bitvec(global_state.mstate), util.pop_bitvec(global_state.mstate), util.pop_bitvec(
            global_state.mstate)
        global_state.mstate.stack.append(URem(URem(s0, s2) * URem(s1, s2), s2))
        return [global_state]

    @instruction
    def exp_(self, global_state):
        state = global_state.mstate

        base, exponent = util.pop_bitvec(state), util.pop_bitvec(state)
        if (type(base) != BitVecNumRef) or (type(exponent) != BitVecNumRef):
            state.stack.append(global_state.new_bitvec("(" + str(simplify(base)) + ")**(" + str(simplify(exponent)) + ")", 256))
        else:
            state.stack.append(pow(base.as_long(), exponent.as_long(), 2**256))

        return [global_state]

    @instruction
    def signextend_(self, global_state):
        state = global_state.mstate
        s0, s1 = state.stack.pop(), state.stack.pop()

        try:
            s0 = util.get_concrete_int(s0)
            s1 = util.get_concrete_int(s1)

            if s0 <= 31:
                testbit = s0 * 8 + 7
                if s1 & (1 << testbit):
                    state.stack.append(s1 | (TT256 - (1 << testbit)))
                else:
                    state.stack.append(s1 & ((1 << testbit) - 1))
            else:
                state.stack.append(s1)
            # TODO: broad exception handler
        except:
            return []

        return [global_state]

    # Comparisons
    @instruction
    def lt_(self, global_state):
        state = global_state.mstate
        exp = ULT(util.pop_bitvec(state), util.pop_bitvec(state))
        state.stack.append(exp)
        return [global_state]

    @instruction
    def gt_(self, global_state):
        state = global_state.mstate
        exp = UGT(util.pop_bitvec(state), util.pop_bitvec(state))
        state.stack.append(exp)
        return [global_state]

    @instruction
    def slt_(self, global_state):
        state = global_state.mstate
        exp = util.pop_bitvec(state) < util.pop_bitvec(state)
        state.stack.append(exp)
        return [global_state]

    @instruction
    def sgt_(self, global_state):
        state = global_state.mstate

        exp = util.pop_bitvec(state) > util.pop_bitvec(state)
        state.stack.append(exp)
        return [global_state]

    @instruction
    def eq_(self, global_state):
        state = global_state.mstate

        op1 = state.stack.pop()
        op2 = state.stack.pop()

        if type(op1) == BoolRef:
            op1 = If(op1, BitVecVal(1, 256), BitVecVal(0, 256))

        if type(op2) == BoolRef:
            op2 = If(op2, BitVecVal(1, 256), BitVecVal(0, 256))

        exp = op1 == op2

        state.stack.append(exp)
        return [global_state]

    @instruction
    def iszero_(self, global_state):
        state = global_state.mstate

        val = state.stack.pop()
        exp = val == False if type(val) == BoolRef else val == 0
        state.stack.append(exp)

        return [global_state]

    # Call data
    @instruction
    def callvalue_(self, global_state):
        state = global_state.mstate
        environment = global_state.environment
        state.stack.append(environment.callvalue)

        return [global_state]

    @instruction
    def calldataload_(self, global_state):
        state = global_state.mstate
        environment = global_state.environment
        op0 = state.stack.pop()

        try:
            offset = util.get_concrete_int(simplify(op0))
            b = environment.calldata[offset]
        except AttributeError:
            logging.debug("CALLDATALOAD: Unsupported symbolic index")
            state.stack.append(global_state.new_bitvec(
                "calldata_" + str(environment.active_account.contract_name) + "[" + str(simplify(op0)) + "]", 256))
            return [global_state]
        except IndexError:
            logging.debug("Calldata not set, using symbolic variable instead")
            state.stack.append(global_state.new_bitvec(
                "calldata_" + str(environment.active_account.contract_name) + "[" + str(simplify(op0)) + "]", 256))
            return [global_state]

        if type(b) == int:
            val = b''

            try:
                for i in range(offset, offset + 32):
                    val += environment.calldata[i].to_bytes(1, byteorder='big')

                logging.debug("Final value: " + str(int.from_bytes(val, byteorder='big')))
                state.stack.append(BitVecVal(int.from_bytes(val, byteorder='big'), 256))
            # FIXME: broad exception catch
            except:
                state.stack.append(global_state.new_bitvec(
                    "calldata_" + str(environment.active_account.contract_name) + "[" + str(simplify(op0)) + "]", 256))
        else:
            # symbolic variable
            state.stack.append(global_state.new_bitvec(
                "calldata_" + str(environment.active_account.contract_name) + "[" + str(simplify(op0)) + "]", 256))

        return [global_state]

    @instruction
    def calldatasize_(self, global_state):
        state = global_state.mstate
        environment = global_state.environment
        if environment.calldata_type == CalldataType.SYMBOLIC:
            state.stack.append(global_state.new_bitvec("calldatasize_" + environment.active_account.contract_name, 256))
        else:
            state.stack.append(BitVecVal(len(environment.calldata), 256))
        return [global_state]

    @instruction
    def calldatacopy_(self, global_state):
        state = global_state.mstate
        environment = global_state.environment
        op0, op1, op2 = state.stack.pop(), state.stack.pop(), state.stack.pop()

        try:
            mstart = util.get_concrete_int(op0)
            # FIXME: broad exception catch
        except:
            logging.debug("Unsupported symbolic memory offset in CALLDATACOPY")
            return [global_state]

        dstart_sym = False
        try:
            dstart = util.get_concrete_int(op1)
            # FIXME: broad exception catch
        except:
            logging.debug("Unsupported symbolic calldata offset in CALLDATACOPY")
            dstart = simplify(op1)
            dstart_sym = True

        size_sym = False
        try:
            size = util.get_concrete_int(op2)
            # FIXME: broad exception catch
        except:
            logging.debug("Unsupported symbolic size in CALLDATACOPY")
            size = simplify(op2)
            size_sym = True

        if dstart_sym or size_sym:
            state.mem_extend(mstart, 1)
            state.memory[mstart] = global_state.new_bitvec(
                "calldata_" + str(environment.active_account.contract_name) + "[" + str(dstart) + ": + " + str(
                    size) + "]", 256)
            return [global_state]

        if size > 0:
            try:
                state.mem_extend(mstart, size)
            # FIXME: broad exception catch
            except:
                logging.debug("Memory allocation error: mstart = " + str(mstart) + ", size = " + str(size))
                state.mem_extend(mstart, 1)
                state.memory[mstart] = global_state.new_bitvec(
                    "calldata_" + str(environment.active_account.contract_name) + "[" + str(dstart) + ": + " + str(
                        size) + "]", 256)
                return [global_state]

            try:
                i_data = environment.calldata[dstart]

                for i in range(mstart, mstart + size):
                    state.memory[i] = environment.calldata[i_data]
                    i_data += 1
            except:
                logging.debug("Exception copying calldata to memory")

                state.memory[mstart] = global_state.new_bitvec(
                    "calldata_" + str(environment.active_account.contract_name) + "[" + str(dstart) + ": + " + str(
                        size) + "]", 256)
        return [global_state]

    # Environment
    @instruction
    def address_(self, global_state):
        state = global_state.mstate
        environment = global_state.environment
        state.stack.append(environment.address)
        return [global_state]

    @instruction
    def balance_(self, global_state):
        state = global_state.mstate
        address = state.stack.pop()
        state.stack.append(global_state.new_bitvec("balance_at_" + str(address), 256))
        return [global_state]

    @instruction
    def origin_(self, global_state):
        state = global_state.mstate
        environment = global_state.environment
        state.stack.append(environment.origin)
        return [global_state]

    @instruction
    def caller_(self, global_state):
        state = global_state.mstate
        environment = global_state.environment
        state.stack.append(environment.sender)
        return [global_state]

    @instruction
    def codesize_(self, global_state):
        state = global_state.mstate
        environment = global_state.environment
        disassembly = environment.code
        state.stack.append(len(disassembly.bytecode) // 2)
        return [global_state]

    @instruction
    def sha3_(self, global_state):
        global keccak_function_manager

        state = global_state.mstate
        environment = global_state.environment
        op0, op1 = state.stack.pop(), state.stack.pop()

        try:
            index, length = util.get_concrete_int(op0), util.get_concrete_int(op1)
        # FIXME: broad exception catch
        except:
            # Can't access symbolic memory offsets
            if is_expr(op0):
                op0 = simplify(op0)
            state.stack.append(BitVec("KECCAC_mem[" + str(op0) + "]", 256))
            return [global_state]

        try:
            state.mem_extend(index, length)
            data = b''.join([util.get_concrete_int(i).to_bytes(1, byteorder='big')
                             for i in state.memory[index: index + length]])

<<<<<<< HEAD
        except AttributeError:
=======
            for i in range(index, index + length):
                data += util.get_concrete_int(state.memory[i]).to_bytes(1, byteorder='big')
                i += 1
            # FIXME: broad exception catch
        except:
            argument = str(state.memory[index]).replace(" ", "_")
>>>>>>> e982d102

            result = BitVec("KECCAC[{}]".format(argument), 256)
            keccak_function_manager.add_keccak(result, state.memory[index])
            state.stack.append(result)
            return [global_state]

        keccak = utils.sha3(utils.bytearray_to_bytestr(data))
        logging.debug("Computed SHA3 Hash: " + str(binascii.hexlify(keccak)))

        state.stack.append(BitVecVal(util.concrete_int_from_bytes(keccak, 0), 256))
        return [global_state]

    @instruction
    def gasprice_(self, global_state):
        global_state.mstate.stack.append(global_state.new_bitvec("gasprice", 256))
        return [global_state]

    @instruction
    def codecopy_(self, global_state):
        memory_offset, code_offset, size = global_state.mstate.stack.pop(), global_state.mstate.stack.pop(), global_state.mstate.stack.pop()

        try:
            concrete_memory_offset = helper.get_concrete_int(memory_offset)
        except AttributeError:
            logging.debug("Unsupported symbolic memory offset in CODECOPY")
            return [global_state]

        try:
            concrete_size = helper.get_concrete_int(size)
            global_state.mstate.mem_extend(concrete_memory_offset, concrete_size)
        except:
            # except both attribute error and Exception
            global_state.mstate.mem_extend(concrete_memory_offset, 1)
            global_state.mstate.memory[concrete_memory_offset] = \
                global_state.new_bitvec("code({})".format(global_state.environment.active_account.contract_name), 256)
            return [global_state]

        try:
            concrete_code_offset = helper.get_concrete_int(code_offset)
        except AttributeError:
            logging.debug("Unsupported symbolic code offset in CODECOPY")
            global_state.mstate.mem_extend(concrete_memory_offset, concrete_size)
            for i in range(concrete_size):
                global_state.mstate.memory[concrete_memory_offset + i] = \
                    global_state.new_bitvec("code({})".format(global_state.environment.active_account.contract_name), 256)
            return [global_state]

        bytecode = global_state.environment.code.bytecode

        if concrete_size == 0 and isinstance(global_state.current_transaction, ContractCreationTransaction):
            if concrete_code_offset >= len(global_state.environment.code.bytecode) // 2:
                global_state.mstate.mem_extend(concrete_memory_offset, 1)
                global_state.mstate.memory[concrete_memory_offset] = \
                    global_state.new_bitvec("code({})".format(global_state.environment.active_account.contract_name), 256)
                return [global_state]

        for i in range(concrete_size):
            if 2 * (concrete_code_offset + i + 1) <= len(bytecode):
                global_state.mstate.memory[concrete_memory_offset + i] =\
                    int(bytecode[2*(concrete_code_offset + i): 2*(concrete_code_offset + i + 1)], 16)
            else:
                global_state.mstate.memory[concrete_memory_offset + i] = \
                    global_state.new_bitvec("code({})".format(global_state.environment.active_account.contract_name), 256)

        return [global_state]

    @instruction
    def extcodesize_(self, global_state):
        state = global_state.mstate
        addr = state.stack.pop()
        environment = global_state.environment
        try:
            addr = hex(helper.get_concrete_int(addr))
        except AttributeError:
            logging.info("unsupported symbolic address for EXTCODESIZE")
            state.stack.append(global_state.new_bitvec("extcodesize_" + str(addr), 256))
            return [global_state]

        try:
            code = self.dynamic_loader.dynld(environment.active_account.address, addr)
        except Exception as e:
            logging.info("error accessing contract storage due to: " + str(e))
            state.stack.append(global_state.new_bitvec("extcodesize_" + str(addr), 256))
            return [global_state]

        if code is None:
            state.stack.append(0)
        else:
            state.stack.append(len(code.bytecode) // 2)

        return [global_state]

    @instruction
    def extcodecopy_(self, global_state):
        # FIXME: not implemented
        state = global_state.mstate
        addr = state.stack.pop()
        start, s2, size = state.stack.pop(), state.stack.pop(), state.stack.pop()
        return [global_state]

    @instruction
    def returndatasize_(self, global_state):
        global_state.mstate.stack.append(global_state.new_bitvec("returndatasize", 256))
        return [global_state]

    @instruction
    def blockhash_(self, global_state):
        state = global_state.mstate
        blocknumber = state.stack.pop()
        state.stack.append(global_state.new_bitvec("blockhash_block_" + str(blocknumber), 256))
        return [global_state]

    @instruction
    def coinbase_(self, global_state):
        global_state.mstate.stack.append(global_state.new_bitvec("coinbase", 256))
        return [global_state]

    @instruction
    def timestamp_(self, global_state):
        global_state.mstate.stack.append(global_state.new_bitvec("timestamp", 256))
        return [global_state]

    @instruction
    def number_(self, global_state):
        global_state.mstate.stack.append(global_state.new_bitvec("block_number", 256))
        return [global_state]

    @instruction
    def difficulty_(self, global_state):
        global_state.mstate.stack.append(global_state.new_bitvec("block_difficulty", 256))
        return [global_state]

    @instruction
    def gaslimit_(self, global_state):
        global_state.mstate.stack.append(global_state.new_bitvec("block_gaslimit", 256))
        return [global_state]

    # Memory operations
    @instruction
    def mload_(self, global_state):
        state = global_state.mstate
        op0 = state.stack.pop()

        logging.debug("MLOAD[" + str(op0) + "]")

        try:
            offset = util.get_concrete_int(op0)
        except AttributeError:
            logging.debug("Can't MLOAD from symbolic index")
            data = global_state.new_bitvec("mem[" + str(simplify(op0)) + "]", 256)
            state.stack.append(data)
            return [global_state]

        try:
            data = util.concrete_int_from_bytes(state.memory, offset)
        except IndexError:  # Memory slot not allocated
            data = global_state.new_bitvec("mem[" + str(offset) + "]", 256)
        except TypeError:  # Symbolic memory
            data = state.memory[offset]

        logging.debug("Load from memory[" + str(offset) + "]: " + str(data))

        state.stack.append(data)
        return [global_state]

    @instruction
    def mstore_(self, global_state):
        state = global_state.mstate
        try:
            op0, value = state.stack.pop(), state.stack.pop()
        except IndexError:
            raise VmException('Stack underflow exception')

        try:
            mstart = util.get_concrete_int(op0)
        except AttributeError:
            logging.debug("MSTORE to symbolic index. Not supported")
            return [global_state]

        try:
            state.mem_extend(mstart, 32)
        except Exception:
            logging.debug("Error extending memory, mstart = " + str(mstart) + ", size = 32")

        logging.debug("MSTORE to mem[" + str(mstart) + "]: " + str(value))

        try:
            # Attempt to concretize value
            _bytes = util.concrete_int_to_bytes(value)

            i = 0

            for b in _bytes:
                state.memory[mstart + i] = _bytes[i]
                i += 1
        except:
            try:
                state.memory[mstart] = value
            except:
                logging.debug("Invalid memory access")

        return [global_state]

    @instruction
    def mstore8_(self, global_state):
        state = global_state.mstate
        op0, value = state.stack.pop(), state.stack.pop()

        try:
            offset = util.get_concrete_int(op0)
        except AttributeError:
            logging.debug("MSTORE to symbolic index. Not supported")
            return [global_state]

        state.mem_extend(offset, 1)

        state.memory[offset] = value % 256
        return [global_state]

    @instruction
    def sload_(self, global_state):
        global keccak_function_manager
        
        state = global_state.mstate
        index = state.stack.pop()
        logging.debug("Storage access at index " + str(index))

        try:
            index = util.get_concrete_int(index)
            return self._sload_helper(global_state, index)

        except AttributeError:
            if not keccak_function_manager.is_keccak(index):
                return self._sload_helper(global_state, str(index))

            storage_keys = global_state.environment.active_account.storage.keys()
            keccak_keys = list(filter(keccak_function_manager.is_keccak, storage_keys))

            results = []
            constraints = []

            for keccak_key in keccak_keys:
                key_argument = keccak_function_manager.get_argument(keccak_key)
                index_argument = keccak_function_manager.get_argument(index)
                constraints.append((keccak_key, key_argument == index_argument))

            for (keccak_key, constraint) in constraints:
                if constraint in state.constraints:
                    results += self._sload_helper(global_state, keccak_key, [constraint])
            if len(results) > 0:
                return results

            for (keccak_key, constraint) in constraints:
                results += self._sload_helper(copy(global_state), keccak_key, [constraint])
            if len(results) > 0:
                return results
            
            return self._sload_helper(global_state, str(index))

    def _sload_helper(self, global_state, index, constraints=None):
        try:
            data = global_state.environment.active_account.storage[index]
        except KeyError:
            data = global_state.new_bitvec("storage_" + str(index), 256)
            global_state.environment.active_account.storage[index] = data

        if constraints is not None:
            global_state.mstate.constraints += constraints

        global_state.mstate.stack.append(data)
        return [global_state]

    def _get_constraints(self, keccak_keys, this_key, argument):
        global keccak_function_manager
        for keccak_key in keccak_keys:
            if keccak_key == this_key:
                continue
            keccak_argument = keccak_function_manager.get_argument(keccak_key)
            yield keccak_argument != argument

    @instruction
    def sstore_(self, global_state):
        global keccak_function_manager
        state = global_state.mstate
        index, value = state.stack.pop(), state.stack.pop()

        logging.debug("Write to storage[" + str(index) + "]")

        try:
            index = util.get_concrete_int(index)
            return self._sstore_helper(global_state, index, value)
        except AttributeError:
            is_keccak = keccak_function_manager.is_keccak(index)
            if not is_keccak:
                return self._sstore_helper(global_state, str(index), value)

            storage_keys = global_state.environment.active_account.storage.keys()
            keccak_keys = filter(keccak_function_manager.is_keccak, storage_keys)

            solver = Solver()
            solver.set(timeout=1000)

            results = []
            new = False

            for keccak_key in keccak_keys:
                key_argument = keccak_function_manager.get_argument(keccak_key)
                index_argument = keccak_function_manager.get_argument(index)

                if is_true(key_argument == index_argument):
                    return self._sstore_helper(copy(global_state), keccak_key, value, key_argument == index_argument)

                results += self._sstore_helper(copy(global_state), keccak_key, value, key_argument == index_argument)

                new = Or(new, key_argument != index_argument)

            if len(results) > 0:
                results += self._sstore_helper(copy(global_state), str(index), value, new)
                return results

            return self._sstore_helper(global_state, str(index), value)

    def _sstore_helper(self, global_state, index, value, constraint=None):
        try:
            global_state.environment.active_account = deepcopy(global_state.environment.active_account)
            global_state.accounts[
                global_state.environment.active_account.address] = global_state.environment.active_account

            global_state.environment.active_account.storage[index] =\
                value if not isinstance(value, ExprRef) else simplify(value)
        except KeyError:
            logging.debug("Error writing to storage: Invalid index")

        if constraint is not None:
            global_state.mstate.constraints.append(constraint)

        return [global_state]

    @instruction
    def jump_(self, global_state):
        state = global_state.mstate
        disassembly = global_state.environment.code
        try:
            jump_addr = util.get_concrete_int(state.stack.pop())
        except AttributeError:
            logging.debug("Invalid jump argument (symbolic address)")
            return []
        except IndexError:  # Stack Underflow
            return []

        index = util.get_instruction_index(disassembly.instruction_list, jump_addr)
        if index is None:
            logging.debug("JUMP to invalid address")
            return []

        op_code = disassembly.instruction_list[index]['opcode']

        if op_code != "JUMPDEST":
            logging.debug("Skipping JUMP to invalid destination (not JUMPDEST): " + str(jump_addr))
            return []

        new_state = copy(global_state)
        new_state.mstate.pc = index
        new_state.mstate.depth += 1

        return [new_state]

    @instruction
    def jumpi_(self, global_state):
        state = global_state.mstate
        disassembly = global_state.environment.code
        states = []

        op0, condition = state.stack.pop(), state.stack.pop()

        try:
            jump_addr = util.get_concrete_int(op0)
            # FIXME: to broad exception handler
        except:
            logging.debug("Skipping JUMPI to invalid destination.")
            return [global_state]

        # False case
        negated = simplify(Not(condition)) if type(condition) == BoolRef else condition == 0

        if (type(negated) == bool and negated) or (type(negated) == BoolRef and not is_false(negated)):
            new_state = copy(global_state)
            new_state.mstate.depth += 1
            new_state.mstate.constraints.append(negated)
            states.append(new_state)
        else:
            logging.debug("Pruned unreachable states.")

        # True case

        # Get jump destination
        index = util.get_instruction_index(disassembly.instruction_list, jump_addr)
        if not index:
            logging.debug("Invalid jump destination: " + str(jump_addr))
            return states

        instr = disassembly.instruction_list[index]

        condi = simplify(condition) if type(condition) == BoolRef else condition != 0
        if instr['opcode'] == "JUMPDEST":
            if (type(condi) == bool and condi) or (type(condi) == BoolRef and not is_false(condi)):
                new_state = copy(global_state)
                new_state.mstate.pc = index
                new_state.mstate.depth += 1
                new_state.mstate.constraints.append(condi)

                states.append(new_state)
            else:
                logging.debug("Pruned unreachable states.")

        return states

    @instruction
    def pc_(self, global_state):
        global_state.mstate.stack.append(global_state.mstate.pc - 1)
        return [global_state]

    @instruction
    def msize_(self, global_state):
        global_state.mstate.stack.append(global_state.new_bitvec("msize", 256))
        return [global_state]

    @instruction
    def gas_(self, global_state):
        global_state.mstate.stack.append(global_state.new_bitvec("gas", 256))
        return [global_state]

    @instruction
    def log_(self, global_state):
        # TODO: implement me
        state = global_state.mstate
        dpth = int(self.op_code[3:])
        state.stack.pop(), state.stack.pop()
        [state.stack.pop() for x in range(dpth)]
        # Not supported
        return [global_state]

    @instruction
    def create_(self, global_state):
        # TODO: implement me
        state = global_state.mstate
        state.stack.pop(), state.stack.pop(), state.stack.pop()
        # Not supported
        state.stack.append(0)
        return [global_state]

    @instruction
    def return_(self, global_state):
        state = global_state.mstate
        offset, length = state.stack.pop(), state.stack.pop()
        return_data = [global_state.new_bitvec("return_data", 256)]
        try:
            return_data = state.memory[util.get_concrete_int(offset):util.get_concrete_int(offset + length)]
        except AttributeError:
            logging.debug("Return with symbolic length or offset. Not supported")
        global_state.current_transaction.end(global_state, return_data)

    @instruction
    def suicide_(self, global_state):
        return []

    @instruction
    def revert_(self, global_state):
        return []

    @instruction
    def assert_fail_(self, global_state):
        return []

    @instruction
    def invalid_(self, global_state):
        return []

    @instruction
    def stop_(self, global_state):
        global_state.current_transaction.end(global_state)

    @instruction
    def call_(self, global_state):

        instr = global_state.get_current_instruction()
        environment = global_state.environment

        try:
            callee_address, callee_account, call_data, value, call_data_type, gas, memory_out_offset, memory_out_size = get_call_parameters(
                global_state, self.dynamic_loader, True)
        except ValueError as e:
            logging.info(
                "Could not determine required parameters for call, putting fresh symbol on the stack. \n{}".format(e)
            )
            # TODO: decide what to do in this case
            global_state.mstate.stack.append(global_state.new_bitvec("retval_" + str(instr['address']), 256))
            return [global_state]
        global_state.mstate.stack.append(global_state.new_bitvec("retval_" + str(instr['address']), 256))

        if 0 < int(callee_address, 16) < 5:
            logging.info("Native contract called: " + callee_address)
            if call_data == [] and call_data_type == CalldataType.SYMBOLIC:
                logging.debug("CALL with symbolic data not supported")
                return [global_state]

            try:
                mem_out_start = helper.get_concrete_int(memory_out_offset)
                mem_out_sz = memory_out_size.as_long()
            except AttributeError:
                logging.debug("CALL with symbolic start or offset not supported")
                return [global_state]

            global_state.mstate.mem_extend(mem_out_start, mem_out_sz)
            call_address_int = int(callee_address, 16)
            try:
                data = natives.native_contracts(call_address_int, call_data)
            except natives.NativeContractException:
                contract_list = ['ecerecover', 'sha256', 'ripemd160', 'identity']
                for i in range(mem_out_sz):
                    global_state.mstate.memory[mem_out_start + i] = global_state.new_bitvec(contract_list[call_address_int - 1] +
                                                                           "(" + str(call_data) + ")", 256)

                return [global_state]

            for i in range(min(len(data), mem_out_sz)):  # If more data is used then it's chopped off
                global_state.mstate.memory[mem_out_start + i] = data[i]

            # TODO: maybe use BitVec here constrained to 1
            return [global_state]

        transaction = MessageCallTransaction(global_state.world_state,
                                             callee_account,
                                             BitVecVal(int(environment.active_account.address, 16), 256),
                                             call_data=call_data,
                                             gas_price=environment.gasprice,
                                             call_value=value,
                                             origin=environment.origin,
                                             call_data_type=call_data_type)
        raise TransactionStartSignal(transaction, self.op_code)

    @instruction
    def call_post(self, global_state):
        instr = global_state.get_current_instruction()

        try:
            _, _, _, _, _, _, memory_out_offset, memory_out_size = get_call_parameters(
                global_state, self.dynamic_loader, True)
        except ValueError as e:
            logging.info(
                "Could not determine required parameters for call, putting fresh symbol on the stack. \n{}".format(e)
            )
            global_state.mstate.stack.append(global_state.new_bitvec("retval_" + str(instr['address']), 256))
            return [global_state]

        if global_state.last_return_data is None:
            # Put return value on stack
            return_value = global_state.new_bitvec("retval_" + str(instr['address']), 256)
            global_state.mstate.stack.append(return_value)
            global_state.mstate.constraints.append(return_value == 0)

            return [global_state]

        try:
            memory_out_offset = util.get_concrete_int(memory_out_offset) if isinstance(memory_out_offset, ExprRef) else memory_out_offset
            memory_out_size = util.get_concrete_int(memory_out_size) if isinstance(memory_out_size, ExprRef) else memory_out_size
        except AttributeError:
            global_state.mstate.stack.append(global_state.new_bitvec("retval_" + str(instr['address']), 256))
            return [global_state]

        # Copy memory
        global_state.mstate.mem_extend(memory_out_offset, min(memory_out_size, len(global_state.last_return_data)))
        for i in range(min(memory_out_size, len(global_state.last_return_data))):
            global_state.mstate.memory[i + memory_out_offset] = global_state.last_return_data[i]

        # Put return value on stack
        return_value = global_state.new_bitvec("retval_" + str(instr['address']), 256)
        global_state.mstate.stack.append(return_value)
        global_state.mstate.constraints.append(return_value == 1)

        return [global_state]

    @instruction
    def callcode_(self, global_state):
        instr = global_state.get_current_instruction()
        environment = global_state.environment

        try:
            callee_address, callee_account, call_data, value, call_data_type, gas, _, _ = get_call_parameters(
                global_state, self.dynamic_loader, True)
        except ValueError as e:
            logging.info(
                "Could not determine required parameters for call, putting fresh symbol on the stack. \n{}".format(e)
            )
            global_state.mstate.stack.append(global_state.new_bitvec("retval_" + str(instr['address']), 256))
            return [global_state]

        transaction = MessageCallTransaction(global_state.world_state,
                                             environment.active_account,
                                             environment.address,
                                             call_data=call_data,
                                             gas_price=environment.gasprice,
                                             call_value=value,
                                             origin=environment.origin,
                                             call_data_type=call_data_type,
                                             code=callee_account.code
                                             )
        raise TransactionStartSignal(transaction, self.op_code)

    @instruction
    def callcode_post(self, global_state):
        instr = global_state.get_current_instruction()

        try:
            _, _, _, _, _, _, memory_out_offset, memory_out_size = get_call_parameters(
                global_state, self.dynamic_loader, True)
        except ValueError as e:
            logging.info(
                "Could not determine required parameters for call, putting fresh symbol on the stack. \n{}".format(e)
            )
            global_state.mstate.stack.append(global_state.new_bitvec("retval_" + str(instr['address']), 256))
            return [global_state]

        if global_state.last_return_data is None:
            # Put return value on stack
            return_value = global_state.new_bitvec("retval_" + str(instr['address']), 256)
            global_state.mstate.stack.append(return_value)
            global_state.mstate.constraints.append(return_value == 0)

            return [global_state]

        try:
            memory_out_offset = util.get_concrete_int(memory_out_offset) if isinstance(memory_out_offset, ExprRef) else memory_out_offset
            memory_out_size = util.get_concrete_int(memory_out_size) if isinstance(memory_out_size, ExprRef) else memory_out_size
        except AttributeError:
            global_state.mstate.stack.append(global_state.new_bitvec("retval_" + str(instr['address']), 256))
            return [global_state]

        # Copy memory
        global_state.mstate.mem_extend(memory_out_offset, min(memory_out_size, len(global_state.last_return_data)))
        for i in range(min(memory_out_size, len(global_state.last_return_data))):
            global_state.mstate.memory[i + memory_out_offset] = global_state.last_return_data[i]

        # Put return value on stack
        return_value = global_state.new_bitvec("retval_" + str(instr['address']), 256)
        global_state.mstate.stack.append(return_value)
        global_state.mstate.constraints.append(return_value == 1)

        return [global_state]


    @instruction
    def delegatecall_(self, global_state):
        instr = global_state.get_current_instruction()
        environment = global_state.environment

        try:
            callee_address, callee_account, call_data, _, call_data_type, gas, _, _ = get_call_parameters(global_state,
                                                                                                          self.dynamic_loader)
        except ValueError as e:
            logging.info(
                "Could not determine required parameters for call, putting fresh symbol on the stack. \n{}".format(e)
            )
            global_state.mstate.stack.append(global_state.new_bitvec("retval_" + str(instr['address']), 256))
            return [global_state]

        transaction = MessageCallTransaction(global_state.world_state,
                                             environment.active_account,
                                             environment.sender,
                                             call_data,
                                             gas_price=environment.gasprice,
                                             call_value=environment.callvalue,
                                             origin=environment.origin,
                                             call_data_type=call_data_type,
                                             code=callee_account.code
                                             )
        raise TransactionStartSignal(transaction, self.op_code)


    @instruction
    def delegatecall_post(self, global_state):
        instr = global_state.get_current_instruction()

        try:
            _, _, _, _, _, _, memory_out_offset, memory_out_size =\
                get_call_parameters(global_state, self.dynamic_loader)
        except ValueError as e:
            logging.info(
                "Could not determine required parameters for call, putting fresh symbol on the stack. \n{}".format(e)
            )
            global_state.mstate.stack.append(global_state.new_bitvec("retval_" + str(instr['address']), 256))
            return [global_state]

        if global_state.last_return_data is None:
            # Put return value on stack
            return_value = global_state.new_bitvec("retval_" + str(instr['address']), 256)
            global_state.mstate.stack.append(return_value)
            global_state.mstate.constraints.append(return_value == 0)

            return [global_state]

        try:
            memory_out_offset = util.get_concrete_int(memory_out_offset) if isinstance(memory_out_offset,
                                                                                       ExprRef) else memory_out_offset
            memory_out_size = util.get_concrete_int(memory_out_size) if isinstance(memory_out_size,
                                                                                   ExprRef) else memory_out_size
        except AttributeError:
            global_state.mstate.stack.append(global_state.new_bitvec("retval_" + str(instr['address']), 256))
            return [global_state]

            # Copy memory
        global_state.mstate.mem_extend(memory_out_offset,
                                       min(memory_out_size, len(global_state.last_return_data)))
        for i in range(min(memory_out_size, len(global_state.last_return_data))):
            global_state.mstate.memory[i + memory_out_offset] = global_state.last_return_data[i]

        # Put return value on stack
        return_value = global_state.new_bitvec("retval_" + str(instr['address']), 256)
        global_state.mstate.stack.append(return_value)
        global_state.mstate.constraints.append(return_value == 1)

        return [global_state]

    @instruction
    def staticcall_(self, global_state):
        # TODO: implement me
        instr = global_state.get_current_instruction()
        global_state.mstate.stack.append(global_state.new_bitvec("retval_" + str(instr['address']), 256))
        return [global_state]
<|MERGE_RESOLUTION|>--- conflicted
+++ resolved
@@ -11,15 +11,10 @@
 from mythril.laser.ethereum.call import get_call_parameters
 from mythril.laser.ethereum.state import GlobalState, CalldataType
 import mythril.laser.ethereum.natives as natives
-<<<<<<< HEAD
 from mythril.laser.ethereum.transaction import MessageCallTransaction, TransactionStartSignal, \
     ContractCreationTransaction
 from mythril.laser.ethereum.exceptions import VmException, StackUnderflowException
-=======
-from mythril.laser.ethereum.transaction import MessageCallTransaction, TransactionStartSignal, ContractCreationTransaction
 from mythril.laser.ethereum.keccak import KeccakFunctionManager
-
->>>>>>> e982d102
 
 TT256 = 2 ** 256
 TT256M1 = 2 ** 256 - 1
@@ -517,16 +512,8 @@
             data = b''.join([util.get_concrete_int(i).to_bytes(1, byteorder='big')
                              for i in state.memory[index: index + length]])
 
-<<<<<<< HEAD
-        except AttributeError:
-=======
-            for i in range(index, index + length):
-                data += util.get_concrete_int(state.memory[i]).to_bytes(1, byteorder='big')
-                i += 1
-            # FIXME: broad exception catch
-        except:
+        except AttributeError:
             argument = str(state.memory[index]).replace(" ", "_")
->>>>>>> e982d102
 
             result = BitVec("KECCAC[{}]".format(argument), 256)
             keccak_function_manager.add_keccak(result, state.memory[index])
