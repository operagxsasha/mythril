from z3 import BitVec
import logging
from mythril.laser.ethereum.state import GlobalState, Environment, CalldataType, Account
from mythril.laser.ethereum.instructions import Instruction
from mythril.laser.ethereum.cfg import NodeFlags, Node, Edge, JumpType
from mythril.laser.ethereum.strategy.basic import DepthFirstSearchStrategy
<<<<<<< HEAD
from datetime import datetime, timedelta
=======
from functools import reduce
>>>>>>> fe9a8ec3

TT256 = 2 ** 256
TT256M1 = 2 ** 256 - 1


class SVMError(Exception):
    pass


'''
Main symbolic execution engine.
'''


class LaserEVM:
    """
    Laser EVM class
    """
<<<<<<< HEAD
    def __init__(self, accounts, dynamic_loader=None, max_depth=float('inf'), execution_timeout=60, strategy=DepthFirstSearchStrategy):
=======
    def __init__(self, accounts, dynamic_loader=None, max_depth=22):
        self.instructions_covered = []
>>>>>>> fe9a8ec3
        self.accounts = accounts

        self.nodes = {}
        self.edges = []

        self.total_states = 0
        self.dynamic_loader = dynamic_loader

        self.work_list = []
        self.strategy = strategy(self.work_list, max_depth)
        self.max_depth = max_depth
        self.execution_timeout = execution_timeout

        self.time = None

        self.pre_hooks = {}
        self.post_hooks = {}

        logging.info("LASER EVM initialized with dynamic loader: " + str(dynamic_loader))

    def sym_exec(self, main_address):
        logging.debug("Starting LASER execution")
        self.time = datetime.now()
        # Initialize the execution environment
        environment = Environment(
            self.accounts[main_address],
            BitVec("caller", 256),
            [],
            BitVec("gasprice", 256),
            BitVec("callvalue", 256),
            BitVec("origin", 256),
            calldata_type=CalldataType.SYMBOLIC,
        )

        self.instructions_covered = [False for _ in environment.code.instruction_list]

        initial_node = Node(environment.active_account.contract_name)
        self.nodes[initial_node.uid] = initial_node

        global_state = GlobalState(self.accounts, environment, initial_node)
        initial_node.states.append(global_state)

        # Empty the work_list before starting an execution
        self.work_list.append(global_state)
        self._sym_exec()

        logging.info("Execution complete")
        logging.info("Achieved {0:.3g}% coverage".format(self.coverage))
        logging.info("%d nodes, %d edges, %d total states", len(self.nodes), len(self.edges), self.total_states)

    def _sym_exec(self):
        for global_state in self.strategy:
            if self.execution_timeout:
                if self.time + timedelta(seconds=self.execution_timeout) <= datetime.now():
                    return
            try:
                new_states, op_code = self.execute_state(global_state)
            except NotImplementedError:
                logging.debug("Encountered unimplemented instruction")
                continue

            self.manage_cfg(op_code, new_states)

            self.work_list += new_states
            self.total_states += len(new_states)

    def execute_state(self, global_state):
        instructions = global_state.environment.code.instruction_list
        op_code = instructions[global_state.mstate.pc]['opcode']
        self.instructions_covered[global_state.mstate.pc] = True

        self._execute_pre_hook(op_code, global_state)
        new_global_states = Instruction(op_code, self.dynamic_loader).evaluate(global_state)
        self._execute_post_hook(op_code, new_global_states)

        return new_global_states, op_code

    def manage_cfg(self, opcode, new_states):
        if opcode == "JUMP":
            assert len(new_states) <= 1
            for state in new_states:
                self._new_node_state(state)
        elif opcode == "JUMPI":
            for state in new_states:
                self._new_node_state(state, JumpType.CONDITIONAL, state.mstate.constraints[-1])
        elif opcode in ("CALL", 'CALLCODE', 'DELEGATECALL', 'STATICCALL'):
            assert len(new_states) <= 1
            for state in new_states:
                self._new_node_state(state, JumpType.CALL)
        elif opcode == "RETURN":
            for state in new_states:
                self._new_node_state(state, JumpType.RETURN)

        for state in new_states:
            state.node.states.append(state)

    def _new_node_state(self, state, edge_type=JumpType.UNCONDITIONAL, condition=None):
        new_node = Node(state.environment.active_account.contract_name)
        old_node = state.node
        state.node = new_node
        new_node.constraints = state.mstate.constraints
        self.nodes[new_node.uid] = new_node
        self.edges.append(Edge(old_node.uid, new_node.uid, edge_type=edge_type, condition=condition))

        if edge_type == JumpType.RETURN:
            new_node.flags |= NodeFlags.CALL_RETURN
        elif edge_type == JumpType.CALL:
            if 'retval' in str(state.mstate.stack[-1]):
                new_node.flags |= NodeFlags.CALL_RETURN
            else:
                new_node.flags |= NodeFlags.FUNC_ENTRY
        address = state.environment.code.instruction_list[state.mstate.pc - 1]['address']
        
        environment = state.environment
        disassembly = environment.code
        if address in state.environment.code.addr_to_func:
            # Enter a new function

            environment.active_function_name = disassembly.addr_to_func[address]
            new_node.flags |= NodeFlags.FUNC_ENTRY

            logging.info("- Entering function " + environment.active_account.contract_name + ":" + new_node.function_name)
        elif address == 0:
            environment.active_function_name = "fallback"

        new_node.function_name = environment.active_function_name

    @property
    def coverage(self):
        return reduce(lambda sum_, val: sum_ + 1 if val else sum_, self.instructions_covered) / float(
            len(self.instructions_covered)) * 100

    def _execute_pre_hook(self, op_code, global_state):
        if op_code not in self.pre_hooks.keys():
            return
        for hook in self.pre_hooks[op_code]:
            hook(global_state)

    def _execute_post_hook(self, op_code, global_states):
        if op_code not in self.post_hooks.keys():
            return

        for hook in self.post_hooks[op_code]:
            for global_state in global_states:
                hook(global_state)

    def hook(self, op_code):
        def hook_decorator(function):
            if op_code not in self.pre_hooks.keys():
                self.pre_hooks[op_code] = []
            self.pre_hooks[op_code].append(function)
            return function
        return hook_decorator

    def post_hook(self, op_code):
        def hook_decorator(function):
            if op_code not in self.post_hooks.keys():
                self.post_hooks[op_code] = []
            self.post_hooks[op_code].append(function)
            return function
        return hook_decorator<|MERGE_RESOLUTION|>--- conflicted
+++ resolved
@@ -4,11 +4,8 @@
 from mythril.laser.ethereum.instructions import Instruction
 from mythril.laser.ethereum.cfg import NodeFlags, Node, Edge, JumpType
 from mythril.laser.ethereum.strategy.basic import DepthFirstSearchStrategy
-<<<<<<< HEAD
 from datetime import datetime, timedelta
-=======
 from functools import reduce
->>>>>>> fe9a8ec3
 
 TT256 = 2 ** 256
 TT256M1 = 2 ** 256 - 1
@@ -27,12 +24,8 @@
     """
     Laser EVM class
     """
-<<<<<<< HEAD
     def __init__(self, accounts, dynamic_loader=None, max_depth=float('inf'), execution_timeout=60, strategy=DepthFirstSearchStrategy):
-=======
-    def __init__(self, accounts, dynamic_loader=None, max_depth=22):
         self.instructions_covered = []
->>>>>>> fe9a8ec3
         self.accounts = accounts
 
         self.nodes = {}
@@ -45,8 +38,7 @@
         self.strategy = strategy(self.work_list, max_depth)
         self.max_depth = max_depth
         self.execution_timeout = execution_timeout
-
-        self.time = None
+	self.time = None
 
         self.pre_hooks = {}
         self.post_hooks = {}
@@ -56,6 +48,7 @@
     def sym_exec(self, main_address):
         logging.debug("Starting LASER execution")
         self.time = datetime.now()
+
         # Initialize the execution environment
         environment = Environment(
             self.accounts[main_address],
