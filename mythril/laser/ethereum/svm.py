--- conflicted
+++ resolved
@@ -88,17 +88,13 @@
     def execute_state(self, global_state):
         instructions = global_state.environment.code.instruction_list
         op_code = instructions[global_state.mstate.pc]['opcode']
-<<<<<<< HEAD
+        self.instructions_covered[global_state.mstate.pc] = True
 
         self._execute_pre_hook(op_code, global_state)
         new_global_states = Instruction(op_code, self.dynamic_loader).evaluate(global_state)
         self._execute_post_hook(op_code, new_global_states)
 
         return new_global_states, op_code
-=======
-        self.instructions_covered[global_state.mstate.pc] = True
-        return Instruction(op_code, self.dynamic_loader).evaluate(global_state), op_code
->>>>>>> cf5f71f9
 
     def manage_cfg(self, opcode, new_states):
         if opcode == "JUMP":
@@ -150,8 +146,10 @@
 
         new_node.function_name = environment.active_function_name
 
-<<<<<<< HEAD
-        new_node.function_name = environment.active_function_name
+    @property
+    def coverage(self):
+        return reduce(lambda sum_, val: sum_ + 1 if val else sum_, self.instructions_covered) / float(
+            len(self.instructions_covered)) * 100
 
     def _execute_pre_hook(self, op_code, global_state):
         if op_code not in self.pre_hooks.keys():
@@ -181,10 +179,4 @@
                 self.post_hooks[op_code] = []
             self.post_hooks[op_code].append(function)
             return function
-        return hook_decorator
-=======
-    @property
-    def coverage(self):
-        return reduce(lambda sum_, val: sum_ + 1 if val else sum_, self.instructions_covered) / float(
-            len(self.instructions_covered)) * 100
->>>>>>> cf5f71f9
+        return hook_decorator