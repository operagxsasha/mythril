--- conflicted
+++ resolved
@@ -1,14 +1,10 @@
 """This module contains the class used to represent state-change constraints in
 the call graph."""
-<<<<<<< HEAD
 
-from mythril.laser.smt import Solver, Bool, symbol_factory, simplify, And
+from mythril.laser.smt import Bool, simplify
 
-=======
 from mythril.exceptions import UnsatError
-from mythril.laser.smt import Bool, simplify
 from mythril.support.model import get_model
->>>>>>> 24b2ec86
 from typing import Iterable, List, Optional, Union
 
 
