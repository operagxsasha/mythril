"""This module contains the business logic used by Instruction in
instructions.py to get the necessary elements from the stack and determine the
parameters for the new global state."""

import logging
import re
from typing import Union, List, cast, Callable, Optional

import mythril.laser.ethereum.util as util
from mythril.laser.ethereum import natives
from mythril.laser.ethereum.gas import OPCODE_GAS
from mythril.laser.ethereum.state.account import Account
from mythril.laser.ethereum.state.calldata import (
    BaseCalldata,
    SymbolicCalldata,
    ConcreteCalldata,
)
from mythril.laser.ethereum.state.global_state import GlobalState
from mythril.laser.smt import BitVec
from mythril.laser.smt import simplify, Expression, symbol_factory
from mythril.support.loader import DynLoader

"""
This module contains the business logic used by Instruction in instructions.py
to get the necessary elements from the stack and determine the parameters for the new global state.
"""

log = logging.getLogger(__name__)


def get_call_parameters(
    global_state: GlobalState, dynamic_loader: DynLoader, with_value=False
):
    """Gets call parameters from global state Pops the values from the stack
    and determines output parameters.

    :param global_state: state to look in
    :param dynamic_loader: dynamic loader to use
    :param with_value: whether to pop the value argument from the stack
    :return: callee_account, call_data, value, call_data_type, gas
    """
    gas, to = global_state.mstate.pop(2)
    value = global_state.mstate.pop() if with_value else 0
    memory_input_offset, memory_input_size, memory_out_offset, memory_out_size = global_state.mstate.pop(
        4
    )

    callee_address = get_callee_address(global_state, dynamic_loader, to)

    callee_account = None
    call_data = get_call_data(global_state, memory_input_offset, memory_input_size)
    if (
        isinstance(callee_address, BitVec)
        or int(callee_address, 16) >= 5
        or int(callee_address, 16) == 0
    ):
        callee_account = get_callee_account(
            global_state, callee_address, dynamic_loader
        )

    return (
        callee_address,
        callee_account,
        call_data,
        value,
        gas,
        memory_out_offset,
        memory_out_size,
    )


def get_callee_address(
    global_state: GlobalState,
    dynamic_loader: DynLoader,
    symbolic_to_address: Expression,
):
    """Gets the address of the callee.

    :param global_state: state to look in
    :param dynamic_loader:  dynamic loader to use
    :param symbolic_to_address: The (symbolic) callee address
    :return: Address of the callee
    """
    environment = global_state.environment

    try:
        callee_address = hex(util.get_concrete_int(symbolic_to_address))
    except TypeError:
        log.debug("Symbolic call encountered")

<<<<<<< HEAD
        match = re.search(r"Storage\[(\d+)\]", str(simplify(symbolic_to_address)))
=======
        # TODO: This is broken. Now it should be Storage[(\d+)].
        match = re.search(r"storage_(\d+)", str(simplify(symbolic_to_address)))
>>>>>>> 974f2f10
        log.debug("CALL to: " + str(simplify(symbolic_to_address)))

        if match is None or dynamic_loader is None:
            return symbolic_to_address

        index = int(match.group(1))
        log.debug("Dynamic contract address at storage index {}".format(index))

        # attempt to read the contract address from instance storage
        try:
            callee_address = dynamic_loader.read_storage(
                "0x{:040X}".format(environment.active_account.address.value), index
            )
        # TODO: verify whether this happens or not
<<<<<<< HEAD
        except:
            return symbolic_to_address
=======
        except Exception:
            log.debug("Error accessing contract storage.")
            raise ValueError
>>>>>>> 974f2f10

        # testrpc simply returns the address, geth response is more elaborate.
        if not re.match(r"^0x[0-9a-f]{40}$", callee_address):
            callee_address = "0x" + callee_address[26:]

    return callee_address


def get_callee_account(
    global_state: GlobalState,
    callee_address: Union[str, BitVec],
    dynamic_loader: DynLoader,
):
    """Gets the callees account from the global_state.

    :param global_state: state to look in
    :param callee_address: address of the callee
    :param dynamic_loader: dynamic loader to use
    :return: Account belonging to callee
    """
    accounts = global_state.accounts

    if isinstance(callee_address, BitVec):
        if callee_address.symbolic:
            return Account(callee_address, balances=global_state.world_state.balances)
        else:
            callee_address = hex(callee_address.value)[2:]

    try:
        return global_state.accounts[int(callee_address, 16)]
    except KeyError:
        # We have a valid call address, but contract is not in the modules list
        log.debug("Module with address %s not loaded.", callee_address)

    if dynamic_loader is None:
        raise ValueError("dynamic_loader is None")

    log.debug("Attempting to load dependency")

    try:
        code = dynamic_loader.dynld(callee_address)
    except ValueError as error:
        log.debug("Unable to execute dynamic loader because: %s", error)
        raise error
    if code is None:
        log.debug("No code returned, not a contract account?")
        raise ValueError("No code returned")
    log.debug("Dependency loaded: " + callee_address)

    callee_account = Account(
        symbol_factory.BitVecVal(int(callee_address, 16), 256),
        code,
        callee_address,
        dynamic_loader=dynamic_loader,
        balances=global_state.world_state.balances,
    )
    accounts[callee_address] = callee_account

    return callee_account


def get_call_data(
    global_state: GlobalState,
    memory_start: Union[int, BitVec],
    memory_size: Union[int, BitVec],
):
    """Gets call_data from the global_state.

    :param global_state: state to look in
    :param memory_start: Start index
    :param memory_size: Size
    :return: Tuple containing: call_data array from memory or empty array if symbolic, type found
    """
    state = global_state.mstate
    transaction_id = "{}_internalcall".format(global_state.current_transaction.id)

    memory_start = cast(
        BitVec,
        (
            symbol_factory.BitVecVal(memory_start, 256)
            if isinstance(memory_start, int)
            else memory_start
        ),
    )
    memory_size = cast(
        BitVec,
        (
            symbol_factory.BitVecVal(memory_size, 256)
            if isinstance(memory_size, int)
            else memory_size
        ),
    )

    uses_entire_calldata = simplify(
        memory_size - global_state.environment.calldata.calldatasize == 0
    )

    if uses_entire_calldata is True:
        return global_state.environment.calldata

    try:
        calldata_from_mem = state.memory[
            util.get_concrete_int(memory_start) : util.get_concrete_int(
                memory_start + memory_size
            )
        ]
        return ConcreteCalldata(transaction_id, calldata_from_mem)
    except TypeError:
        log.debug("Unsupported symbolic calldata offset")
        return SymbolicCalldata(transaction_id)


def native_call(
    global_state: GlobalState,
    callee_address: Union[str, BitVec],
    call_data: BaseCalldata,
    memory_out_offset: Union[int, Expression],
    memory_out_size: Union[int, Expression],
<<<<<<< HEAD
) -> Union[List[GlobalState], None]:
    if isinstance(callee_address, BitVec) or not 0 < int(callee_address, 16) < 5:
=======
) -> Optional[List[GlobalState]]:
    if not 0 < int(callee_address, 16) < 5:
>>>>>>> 974f2f10
        return None

    log.debug("Native contract called: " + callee_address)
    try:
        mem_out_start = util.get_concrete_int(memory_out_offset)
        mem_out_sz = util.get_concrete_int(memory_out_size)
    except TypeError:
        log.debug("CALL with symbolic start or offset not supported")
        return [global_state]

    contract_list = ["ecrecover", "sha256", "ripemd160", "identity"]
    call_address_int = int(callee_address, 16)
    native_gas_min, native_gas_max = cast(Callable, OPCODE_GAS["NATIVE_COST"])(
        global_state.mstate.calculate_extension_size(mem_out_start, mem_out_sz),
        contract_list[call_address_int - 1],
    )
    global_state.mstate.min_gas_used += native_gas_min
    global_state.mstate.max_gas_used += native_gas_max
    global_state.mstate.mem_extend(mem_out_start, mem_out_sz)
    try:
        data = natives.native_contracts(call_address_int, call_data)
    except natives.NativeContractException:
        for i in range(mem_out_sz):
            global_state.mstate.memory[mem_out_start + i] = global_state.new_bitvec(
                contract_list[call_address_int - 1] + "(" + str(call_data) + ")", 8
            )
        return [global_state]

    for i in range(
        min(len(data), mem_out_sz)
    ):  # If more data is used then it's chopped off
        global_state.mstate.memory[mem_out_start + i] = data[i]

    retval = global_state.new_bitvec(
        "retval_" + str(global_state.get_current_instruction()["address"]), 256
    )
    global_state.mstate.stack.append(retval)
    global_state.node.constraints.append(retval == 1)
    return [global_state]<|MERGE_RESOLUTION|>--- conflicted
+++ resolved
@@ -88,12 +88,7 @@
     except TypeError:
         log.debug("Symbolic call encountered")
 
-<<<<<<< HEAD
         match = re.search(r"Storage\[(\d+)\]", str(simplify(symbolic_to_address)))
-=======
-        # TODO: This is broken. Now it should be Storage[(\d+)].
-        match = re.search(r"storage_(\d+)", str(simplify(symbolic_to_address)))
->>>>>>> 974f2f10
         log.debug("CALL to: " + str(simplify(symbolic_to_address)))
 
         if match is None or dynamic_loader is None:
@@ -108,14 +103,8 @@
                 "0x{:040X}".format(environment.active_account.address.value), index
             )
         # TODO: verify whether this happens or not
-<<<<<<< HEAD
         except:
             return symbolic_to_address
-=======
-        except Exception:
-            log.debug("Error accessing contract storage.")
-            raise ValueError
->>>>>>> 974f2f10
 
         # testrpc simply returns the address, geth response is more elaborate.
         if not re.match(r"^0x[0-9a-f]{40}$", callee_address):
@@ -234,13 +223,8 @@
     call_data: BaseCalldata,
     memory_out_offset: Union[int, Expression],
     memory_out_size: Union[int, Expression],
-<<<<<<< HEAD
 ) -> Union[List[GlobalState], None]:
     if isinstance(callee_address, BitVec) or not 0 < int(callee_address, 16) < 5:
-=======
-) -> Optional[List[GlobalState]]:
-    if not 0 < int(callee_address, 16) < 5:
->>>>>>> 974f2f10
         return None
 
     log.debug("Native contract called: " + callee_address)
