==== Unchecked CALL return value ====
SWC ID: 104
Type: Informational
Contract: Unknown
Function name: _function_0x141f32ff
PC address: 626
Estimated Gas Usage: 1104 - 35856
The return value of an external call is not checked. Note that execution continue even if the called contract throws.
--------------------

==== Unchecked CALL return value ====
SWC ID: 104
Type: Informational
Contract: Unknown
Function name: _function_0x9b58bc26
PC address: 857
Estimated Gas Usage: 1161 - 35913
The return value of an external call is not checked. Note that execution continue even if the called contract throws.
--------------------

==== External call to user-supplied address ====
SWC ID: 107
Type: Warning
Contract: Unknown
Function name: _function_0xeea4c864
PC address: 1038
<<<<<<< HEAD
Estimated Gas Usage: 471 - 1223
This contract executes a message call to an address provided as a function argument. Generally, it is not recommended to call user-supplied addresses using Solidity's call() construct. Note that attackers might leverage reentrancy attacks to exploit race conditions or manipulate this contract's state.
=======
Estimated Gas Usage: 477 - 1229
The contract executes a function call with high gas to a user-supplied address. Note that the callee can contain arbitrary code and may re-enter any function in this contract. Review the business logic carefully to prevent unanticipated effects on the contract state.
>>>>>>> 198dbd1b
--------------------

==== Unchecked CALL return value ====
SWC ID: 104
Type: Informational
Contract: Unknown
Function name: _function_0xeea4c864
PC address: 1046
Estimated Gas Usage: 1186 - 35938
The return value of an external call is not checked. Note that execution continue even if the called contract throws.
--------------------
<|MERGE_RESOLUTION|>--- conflicted
+++ resolved
@@ -24,13 +24,8 @@
 Contract: Unknown
 Function name: _function_0xeea4c864
 PC address: 1038
-<<<<<<< HEAD
 Estimated Gas Usage: 471 - 1223
-This contract executes a message call to an address provided as a function argument. Generally, it is not recommended to call user-supplied addresses using Solidity's call() construct. Note that attackers might leverage reentrancy attacks to exploit race conditions or manipulate this contract's state.
-=======
-Estimated Gas Usage: 477 - 1229
 The contract executes a function call with high gas to a user-supplied address. Note that the callee can contain arbitrary code and may re-enter any function in this contract. Review the business logic carefully to prevent unanticipated effects on the contract state.
->>>>>>> 198dbd1b
 --------------------
 
 ==== Unchecked CALL return value ====
